# Pattern translation CLI

`wove.pattern_cli` turns a compact crochet stitch description into a
G-code-like motion sequence that you can stream to firmware or inspection tools.
The translator focuses on early-stage prototyping rather than production-grade
path planning, but it demonstrates how a text pattern becomes coordinated motion.

## Supported commands

The domain-specific language (DSL) accepts one command per line. Lines that are
empty or start with `#` are ignored.

| Command | Description |
| --- | --- |
| `CHAIN <count>` | Emit chain stitches spaced evenly along the X axis. |
| `SINGLE <count>` | Emit single crochet stitches with a deeper plunge and additional yarn feed. |
| `DOUBLE <count>` | Emit double crochet stitches with a taller pull-up motion. |
| `MOVE <x> <y>` | Lift safely, then travel to absolute `(x, y)` coordinates in millimeters. |
| `TURN [height]` | Reset X=0, advance Y to next row, optionally override default 6 mm height. |
| `PAUSE <seconds>` | Insert a `G4` dwell for the specified number of seconds. |

Values must be positive. Invalid commands or parameters raise `ValueError` and
stop translation so mistakes surface early.

## Example

Save the following pattern as `pattern.txt`:

```text
# form a base chain, reposition, and add a single crochet
CHAIN 3
PAUSE 0.4
MOVE 18 5
TURN 7
SINGLE 1
```

Translate it into G-code-like output:

```bash
python -m wove.pattern_cli pattern.txt
```

The CLI prints commented commands:

```text
G21 ; use millimeters
G90 ; absolute positioning
G92 X0.00 Y0.00 Z4.00 E0 ; zero axes
G1 Z-1.50 F600 ; chain stitch 1 of 3: plunge
G1 E0.50 F300 ; chain stitch 1 of 3: feed yarn
G1 Z4.00 F600 ; chain stitch 1 of 3: raise
G0 X5.00 Y0.00 F1200 ; chain stitch 1 of 3: advance
...
G4 P400 ; pause for 0.400 s
G0 X18.00 Y5.00 F1200 ; reposition
G0 X0.00 Y12.00 F1200 ; turn to next row
G1 Z-2.00 F600 ; single stitch 1 of 1: plunge
G1 E2.10 F300 ; single stitch 1 of 1: feed yarn
G1 Z4.00 F600 ; single stitch 1 of 1: raise
G0 X4.50 Y12.00 F1200 ; single stitch 1 of 1: advance
```

Use `--format json` to inspect a structured representation for downstream
pipelines:

```bash
python -m wove.pattern_cli --text "CHAIN 1\nDOUBLE 1" --format json
```

<<<<<<< HEAD
## Importing SVG polylines

Provide an SVG file containing a `polyline` or `polygon` element to trace its vertices as travel
moves. The CLI emits `MOVE` commands for each vertex after applying optional scaling and offsets:

```bash
python -m wove.pattern_cli --svg sketch.svg --svg-scale 1.5 --svg-offset-x 10 --svg-offset-y 5
```

This limited importer focuses on quick mechanical experiments, so it ignores curves and other path
commands. Clean up artwork so only the desired polyline or polygon remains before converting it.
=======
## Homing guard

The robotic crochet design doc stresses that the gantry must be homed before
running motion. Pass ``--require-home`` to enforce this guard at translation
time. The CLI refuses to emit motion commands when the reported homing state is
``unknown``; set ``--home-state homed`` after completing a homing cycle:

```bash
python -m wove.pattern_cli pattern.txt --require-home --home-state homed
```

If you skip ``--home-state homed`` while ``--require-home`` is present, the CLI
aborts with an explanatory error instead of generating G-code.
>>>>>>> f2890f1c
<|MERGE_RESOLUTION|>--- conflicted
+++ resolved
@@ -68,19 +68,6 @@
 python -m wove.pattern_cli --text "CHAIN 1\nDOUBLE 1" --format json
 ```
 
-<<<<<<< HEAD
-## Importing SVG polylines
-
-Provide an SVG file containing a `polyline` or `polygon` element to trace its vertices as travel
-moves. The CLI emits `MOVE` commands for each vertex after applying optional scaling and offsets:
-
-```bash
-python -m wove.pattern_cli --svg sketch.svg --svg-scale 1.5 --svg-offset-x 10 --svg-offset-y 5
-```
-
-This limited importer focuses on quick mechanical experiments, so it ignores curves and other path
-commands. Clean up artwork so only the desired polyline or polygon remains before converting it.
-=======
 ## Homing guard
 
 The robotic crochet design doc stresses that the gantry must be homed before
@@ -94,4 +81,15 @@
 
 If you skip ``--home-state homed`` while ``--require-home`` is present, the CLI
 aborts with an explanatory error instead of generating G-code.
->>>>>>> f2890f1c
+
+## Importing SVG polylines
+
+Provide an SVG file containing a `polyline` or `polygon` element to trace its vertices as travel
+moves. The CLI emits `MOVE` commands for each vertex after applying optional scaling and offsets:
+
+```bash
+python -m wove.pattern_cli --svg sketch.svg --svg-scale 1.5 --svg-offset-x 10 --svg-offset-y 5
+```
+
+This limited importer focuses on quick mechanical experiments, so it ignores curves and other path
+commands. Clean up artwork so only the desired polyline or polygon remains before converting it.