# Wove v1c Mechanical Crochet System Design

## Vision and Goals
- Deliver an open-source, mechanically actuated crochet device that hobbyists can build with
  consumer-grade 3D printers and widely available hardware.
- Provide a modular platform that evolves into the knitting-focused v1k variant while sharing
  control electronics, firmware foundations, and community documentation.
- Optimize for reproducibility, safety, and maintainability so contributors can iterate on
  specific subsystems without destabilizing the whole machine.

## System Overview
The v1c system combines a 3D-printed frame, modular motion assemblies, yarn-management features,
open firmware, and desktop control tools. A single-board microcontroller drives NEMA 17 steppers
and hobby servos to reproduce the hand motions required for crochet stitches. Optional sensors for
limit detection and yarn tension improve repeatability while remaining optional for early builds.

Key modules include:
- **Hook Actuation Gantry** – X/Y motion with interchangeable Z-axis carriage supporting a rotary or
  oscillating crochet hook end-effector.
- **Yarn Feed and Tensioner** – Spring-loaded tension post and guide ring combination that maintains
  constant feed resistance without damaging yarn.
- **Workpiece Support Bed** – Removable plate with magnetic anchors to hold fabric while enabling
  easy removal between runs.
- **Electronics Bay** – Enclosed mount for controller, stepper drivers, wiring harness, and cooling.
- **Safety Interlocks** – Mechanical end stops, emergency stop button, and firmware-based motion
  limits.

## Mechanical Subsystem
### Hook Motion Assembly
- **Axes**: CoreXY belt layout for fast X/Y travel using two GT2 belts and idler pulleys. Optional
  linear rail upgrade path; default uses 8 mm smooth rods with LM8UU bearings to minimize cost.
- **Hook Carriage**: Modular interface accepting either a rotary hook drive (geared stepper) or a
  cam-based oscillation module (MG90S metal gear servo). 20 mm fan mount supports passive cooling
  of the actuator.
- **Z Motion**: Leadscrew-driven lift (T8x2) moved by a compact stepper to set hook penetration
  depth. Anti-backlash nut and printed flexures reduce play.

### Yarn Handling
- **Tension Post**: Dual-post design with printed spring clip for quick yarn swaps. Replaceable
  felt pads prevent abrasion.
- **Guide Path**: PTFE tube segments route yarn from spool to hook while allowing low-friction
  motion. Optional filament sensor monitors breaks for advanced builds.

#### Tension Profiles and Bench Tests

Phase 3 of the documentation roadmap now ships an initial catalog of yarn tension profiles. The
`wove.tension` module records bench tests for lace through super bulky weights, including target
pull force, recommended feed rate, and the measured variation during a 60-second feed trial. Use
the helpers to look up a tested profile or estimate tension for in-between yarns:

```python
from wove import (
    estimate_profile_for_wpi,
    estimate_tension_for_wpi,
    find_tension_profile_for_wpi,
    get_tension_profile,
)

# Retrieve a documented profile (case-insensitive lookup)
worsted = get_tension_profile("Worsted")
print(worsted.target_force_grams)  # -> 65.0 grams of pull force

# Interpolate for a yarn that falls between fingering and sport weights
target_force = estimate_tension_for_wpi(17.5)
print(round(target_force, 1))  # -> 42.1 grams (approx)

# Inspect interpolated feed-rate guidance and bounding weights
profile = estimate_profile_for_wpi(17.5)
print(profile.feed_rate_mm_s, profile.heavier_weight, profile.lighter_weight)
<<<<<<< HEAD
print(profile.trial_duration_seconds)  # -> 60.0-second trial window
=======

# Identify the documented profile that spans a measured wraps-per-inch value
matched = find_tension_profile_for_wpi(18.0)
print(matched.weight if matched else "no catalog match")
>>>>>>> 37f286cb
```

Profiles are sorted from lightest to heaviest yarns so the automation stack can feed the data into
future calibration scripts. Each entry captures the wraps-per-inch range, the 60-second trial
duration, and highlights how evenly the passive tensioner maintained feed force during testing.

`estimate_profile_for_wpi` returns interpolated values along with the heavier and lighter catalog
weights that bound the requested wraps-per-inch. Use those labels to surface which tested yarns the
estimate derived from during calibration reports.

### Frame and Build Volume
- **Frame**: 20x20 mm aluminum extrusion perimeter with printed corner cubes and feet. Designed for
  250 mm × 250 mm working area; printable parts cap at 220 mm to fit standard beds.
- **Bed**: Magnetic stainless sheet bonded to a printed base with embedded M3 heat-set inserts for
  accessory mounting.

### Safety Features
- Full-travel physical end stops on X, Y, and Z with printable housings.
- Snap-on belt guards protect against accidental entanglement.
- Firmware-configurable soft limits and homing sequences prevent overtravel.
- Optional polycarbonate shield with hinged access door for production environments.

## Electronics and Control
### Control Board
- Recommend the BigTreeTech SKR Mini E3 V3 or comparable 32-bit board with TMC2209 drivers for
  quiet, sensorless-homing-capable motion.
- Alternate path: RAMPS 1.4 + Arduino Mega for builders using legacy hardware (documented in v1c
  appendix).

### Motors and Actuators
- **X/Y**: Two NEMA 17 42 × 40 mm steppers, 1.5 A max current.
- **Z**: One compact NEMA 17 or NEMA 14 stepper with integrated lead screw coupler.
- **Hook**: High-speed NEMA 11 stepper (rotary) or MG90S servo (oscillation).
- **Tensioner**: Optional micro-servo for automated yarn feed adjustments.

### Sensors and Switches
- Mechanical limit switches on each axis (Omron D2F or similar).
- Optional hall-effect sensor for yarn tension measurement via flexible arm deflection.
- Emergency stop wired in series with board power.
- Thermistor channel reserved for future heated bed accessory.

### Power and Wiring
- 24 V, 10 A supply for steppers; onboard 5 V regulator powers sensors and servos.
- JST-XH harnesses for modular axis replacement; printed cable chains keep wiring tidy.
- Provide wiring schematics and harness length tables for standard build sizes.

### Firmware and Software
- Base firmware forked from Klipper for flexible motion control and macro scripting.
- Default config files define axis scaling, stepper currents, and safety limits.
- Companion Python CLI handles pattern translation from custom stitch descriptions to
  G-code-like motion sequences. Initial DSL support is complete, and a lightweight SVG polyline
  importer converts sketches into travel moves for rapid prototyping.
- Future roadmap: integrate with browser-based planner for interactive pattern design.

## Bill of Materials (Initial Release)
| Subsystem | Component | Qty | Notes |
|-----------|-----------|-----|-------|
| Frame | 20×20 mm aluminum extrusion, 300 mm | 6 | Pre-cut lengths |
| Frame | M5 × 10 mm button head screws | 24 | For extrusion joints |
| Motion | NEMA 17 stepper (1.5 A) | 3 | X, Y, Z axes |
| Motion | GT2 6 mm belt (loop) | 2 | 1.5 m each |
| Motion | 20-tooth GT2 pulley | 4 | For CoreXY layout |
| Motion | T8x2 lead screw, 250 mm | 1 | Z axis |
| Motion | LM8UU bearings | 8 | Linear motion |
| Hook | NEMA 11 stepper | 1 | Rotary hook option |
| Hook | MG90S servo | 1 | Oscillation option |
| Electronics | SKR Mini E3 V3 | 1 | Primary controller |
| Electronics | 24 V 10 A PSU | 1 | Meanwell LRS-200-24 or similar |
| Electronics | Emergency stop switch | 1 | Panel mount |
| Electronics | JST-XH connector kit | 1 | 2-, 3-, 4-pin assortments |
| Safety | Limit switch kit | 3 | Omron-style |
| Materials | PTFE tubing, 4 mm OD | 1 m | Yarn guide |
| Materials | Felt pads | 4 | Tensioner |

(See appendices for full fastener counts and optional upgrades.)

## Manufacturing Plan
### 3D-Printed Parts
- Provide STL and SCAD sources for the frame joints, carriage, hook modules, belt guards, wire
  clips, and electronics mounts.
- Default print settings: 0.2 mm layer height, 40% infill, PETG or ABS for structural parts,
  flexible TPU for tensioner pads.
- Include print orientation diagrams to reduce support usage and post-processing.

### Purchased Hardware
- Source extrusions, bearings, and fasteners from vendors with global distribution (Misumi,
  OpenBuilds, Amazon). Provide alternates for EU and APAC builders.
- Document cost ranges and bundle suggestions for community group buys.

### Assembly Strategy
1. Assemble frame on a flat surface using printed corner jigs and square-check procedure.
2. Install linear motion hardware and belts; verify smooth travel before mounting steppers.
3. Assemble and mount hook carriage; route PTFE yarn guide.
4. Wire electronics bay, verify continuity, and route harnesses through cable chains.
5. Load firmware configuration, perform homing, and calibrate step/mm.
6. Run dry-run crochet pattern without yarn to confirm motion, then perform first sample stitch.

## Testing and Validation
- **Mechanical**: Measure backlash on each axis (<0.1 mm target) and run endurance loop for 1000
  cycles to validate belt tension.
- **Electronics**: Validate thermal performance under continuous duty; ensure drivers stay below
  70 °C with passive cooling.
- **Firmware**: Execute stitch test suites covering chain, single crochet, and slip stitch
  sequences. Capture log files for regression.
- **User Validation**: Conduct build-along with at least three community testers to collect
  assembly and documentation feedback.

## Documentation and Community Support
- Maintain annotated exploded diagrams in the `cad/` directory and printable bill of materials in
  `docs/`.
- Produce step-by-step build guides with photographs and QR codes linking to video walkthroughs.
- Encourage contributors to submit field reports detailing yarn types, hook sizes, and stitch
  recipes tested.
- License hardware under CERN-OHL-P and software under GPLv3 to ensure derivatives remain open.

## Roadmap
| Phase | Focus | Key Deliverables | Owner(s) |
|-------|-------|------------------|----------|
| 0. Discovery (Weeks 1-2) | Research & benchmarking | Comparative study of existing crochet machines, requirements doc | Core design team |
| 1. Motion Prototype (Weeks 3-6) | Mechanical validation | Printed frame mockup, CoreXY motion demo, hook carriage v0.1 | Mechanical subgroup |
| 2. Electronics Integration (Weeks 5-8) | Control system | Controller selection report, wiring harness draft, firmware baseline | Electronics subgroup |
| 3. Yarn Handling (Weeks 7-10) | Feed & tension | Adjustable tensioner prototype, yarn guide validation tests, published tension profiles | Materials subgroup |
| 4. Full Assembly Alpha (Weeks 9-12) | System bring-up | Assembly manual v0.5, dry-run stitch tests, BOM freeze | Cross-functional |
| 5. Beta Validation (Weeks 12-16) | User testing | Community build feedback, issue tracker triage, documentation polish | Community leads |
| 6. Release Candidate (Weeks 16-18) | Packaging | Final CAD/STL bundle, firmware v1.0 configs, sourcing guide, marketing launch plan | Release manager |

### Risk Mitigation
- Maintain weekly design reviews to track dependencies between mechanical and electronics teams.
- Keep alternative components listed for high-risk supply chain items (steppers, controller).
- Document lessons learned per phase to accelerate v1k planning.

### Materials Sourcing Checklist
- Confirm extrusions and fasteners availability before launching community builds.
- Validate that recommended PSUs meet safety certifications (UL, CE).
- Provide printing filament alternatives with temperature and mechanical ratings.
- Publish vendor-neutral BOM spreadsheet to encourage localized sourcing.

### Documentation Deliverables per Phase
- Phase 1: Capture mechanical sketches and calibration metrics in the repository.
- Phase 3: Add yarn-specific tension profiles and test results.
- Phase 5: Finalize assembly guide, troubleshooting FAQ, and firmware configuration templates.<|MERGE_RESOLUTION|>--- conflicted
+++ resolved
@@ -67,14 +67,11 @@
 # Inspect interpolated feed-rate guidance and bounding weights
 profile = estimate_profile_for_wpi(17.5)
 print(profile.feed_rate_mm_s, profile.heavier_weight, profile.lighter_weight)
-<<<<<<< HEAD
 print(profile.trial_duration_seconds)  # -> 60.0-second trial window
-=======
 
 # Identify the documented profile that spans a measured wraps-per-inch value
 matched = find_tension_profile_for_wpi(18.0)
 print(matched.weight if matched else "no catalog match")
->>>>>>> 37f286cb
 ```
 
 Profiles are sorted from lightest to heaviest yarns so the automation stack can feed the data into
