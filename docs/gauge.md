--- conflicted
+++ resolved
@@ -2,12 +2,8 @@
 
 The `wove.gauge` module provides helpers for calculating stitch and row gauge,
 converting measurements between inches and centimeters, and estimating the
-<<<<<<< HEAD
-number of stitches or rows needed for a given dimension.
-=======
 number of stitches needed for a given width. Use `stitches_for_inches` or
 `stitches_for_cm` to calculate how many stitches a project requires.
->>>>>>> 1adef6d7
 
 To calculate gauge:
 
@@ -35,15 +31,10 @@
 rows_per_cm(30, 10)        # 3.0 rows per cm
 per_cm_to_per_inch(2.0)    # 5.08
 per_inch_to_per_cm(5.08)   # ~2.0 per cm
-<<<<<<< HEAD
 stitches_for_inches(5.0, 4)  # 20 stitches
 rows_for_inches(7.5, 4)      # 30 rows
 stitches_for_cm(2.0, 10)     # 20 stitches
 rows_for_cm(3.0, 10)         # 30 rows
-=======
-stitches_for_inches(5.0, 7)   # 35 stitches for 7 in width
-stitches_for_cm(2.0, 10)      # 20 stitches for 10 cm width
->>>>>>> 1adef6d7
 ```
 
 Each function checks that its inputs are positive and raises `ValueError`
