--- conflicted
+++ resolved
@@ -31,13 +31,8 @@
 rows_per_cm(30, 10)        # 3.0 rows per cm
 per_cm_to_per_inch(2.0)    # 5.08
 per_inch_to_per_cm(5.08)   # ~2.0 per cm
-<<<<<<< HEAD
-stitches_for_inches(5.0, 4)  # 20 stitches
-stitches_for_cm(2.0, 10)     # 20 stitches
-=======
 stitches_for_inches(5.0, 7)   # 35 stitches for 7 in width
 stitches_for_cm(2.0, 10)      # 20 stitches for 10 cm width
->>>>>>> 28f3d3e4
 ```
 
 Each function checks that its inputs are positive and raises `ValueError`
