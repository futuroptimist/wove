# Robotic Knitting Machine Overview

The long-term goal of this project is to develop a DIY robotic system that automates knitting. Components are modeled in OpenSCAD and live in the `cad/` directory.

## Planned Modules
- **Needle adapter** – holds a standard needle and connects to a stepper-driven carriage.
- **Stepper mount** – secures a motor for precise control.
<<<<<<< HEAD
- **Carriage** – moves the working yarn and needles according to instructions.
- **Spacer** – maintains consistent gaps between components and now includes an
  optional chamfer for smoother stacking.
=======
- **Carriage** – moves the working yarn and needles and includes a center hole for mounting hardware.
- **Spacer** – maintains consistent gaps between components.
- **Calibration cube** – simple 20 mm block for printer calibration.
- **Yarn guide** – directs yarn through the system and helps maintain tension.
>>>>>>> 9cdcb1ee

Generated G-code or custom instructions will drive these parts to knit automatically.<|MERGE_RESOLUTION|>--- conflicted
+++ resolved
@@ -5,15 +5,10 @@
 ## Planned Modules
 - **Needle adapter** – holds a standard needle and connects to a stepper-driven carriage.
 - **Stepper mount** – secures a motor for precise control.
-<<<<<<< HEAD
-- **Carriage** – moves the working yarn and needles according to instructions.
+- **Carriage** – moves the working yarn and needles and includes a center hole for mounting hardware.
 - **Spacer** – maintains consistent gaps between components and now includes an
   optional chamfer for smoother stacking.
-=======
-- **Carriage** – moves the working yarn and needles and includes a center hole for mounting hardware.
-- **Spacer** – maintains consistent gaps between components.
 - **Calibration cube** – simple 20 mm block for printer calibration.
 - **Yarn guide** – directs yarn through the system and helps maintain tension.
->>>>>>> 9cdcb1ee
 
 Generated G-code or custom instructions will drive these parts to knit automatically.