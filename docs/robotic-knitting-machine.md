--- conflicted
+++ resolved
@@ -7,10 +7,7 @@
 - **Stepper mount** – secures a motor for precise control.
 - **Carriage** – moves the working yarn and needles and includes a center hole for mounting hardware.
 - **Spacer** – maintains consistent gaps between components.
-<<<<<<< HEAD
 - **Calibration cube** – simple 20 mm block for printer calibration.
-=======
 - **Yarn guide** – directs yarn through the system and helps maintain tension.
->>>>>>> 14309321
 
 Generated G-code or custom instructions will drive these parts to knit automatically.