# 🧶 wove

[![Lint & Format](https://img.shields.io/github/actions/workflow/status/futuroptimist/wove/.github/workflows/01-lint-format.yml?label=lint%20%26%20format)](https://github.com/futuroptimist/wove/actions/workflows/01-lint-format.yml)
[![Tests](https://img.shields.io/github/actions/workflow/status/futuroptimist/wove/.github/workflows/02-tests.yml?label=tests)](https://github.com/futuroptimist/wove/actions/workflows/02-tests.yml)
[![codecov](https://codecov.io/gh/futuroptimist/wove/branch/main/graph/badge.svg)](https://codecov.io/gh/futuroptimist/wove)
[![docs][docs-badge]][docs-workflow]
[![License](https://img.shields.io/github/license/futuroptimist/wove)](LICENSE)

**wove** aims to provide an open-source toolkit for learning to knit and crochet while
building toward a robotic knitting machine. Documentation in `docs/` covers hand
knitting and crochet basics, while the `cad/` directory contains OpenSCAD files for
printable hardware components.

Key features include:

- CI workflows for linting, testing, and docs previews.
- Pre-commit hooks with spell checking via `pyspelling`.
- Simple OpenSCAD scripts and STLs for hardware.
- Utility functions such as stitch and row gauge calculators for inches,
  centimeters, yards, and meters (for example, `stitches_per_yard` and
  `rows_per_meter`), width estimators from stitch counts across those units, and
  simple unit conversion helpers.
  See [docs/gauge.md](docs/gauge.md) for examples.
- A shared unit registry (`wove.units.UNIT_REGISTRY`) that keeps conversions
  between imperial and metric measurements consistent across gauge tools,
  tension analyzers, and motion planners.
- A pattern translation CLI (`python -m wove.pattern_cli`) that turns a simple
  stitch description into G-code-like motion for early crochet experiments. Use
  `--format planner` to export per-command position snapshots, bounds, and (when
  `--machine-profile` is provided) the axis metadata consumed by the
  browser-based planner roadmap. The planner defaults also surface the homing
  guard (`require_home`) and `home_state` captured during translation so
  downstream tools can prompt builders before running motion.
- Yarn tension profile helpers (`wove.tension`) that document tested pull
  forces, trial durations, and feed rates for lace through super bulky yarns.
  Use `find_tension_profile_for_wpi` to map wraps-per-inch measurements to the
  catalog, `find_tension_profile_for_force` to match measured pull force data,
  and the interpolation helpers `estimate_profile_for_wpi`,
  `estimate_profile_for_force`, and `estimate_profile_for_sensor_reading` to
  guide in-between yarn choices and translate hall-effect sensor readings into
  the same feed-rate and variation context. Call
  `estimate_sensor_reading_for_tension` to compute the hall-effect reading a
  servo-driven tensioner should target for a desired pull force.
- LLM helpers described in [AGENTS.md](AGENTS.md).
- Sample Codex prompts in [`docs/prompts/codex/automation.md`](docs/prompts/codex/automation.md).

## Visualize the Product Assembly

Kick the tires on the new Three.js assembly viewer to see how our product lines
fit together as the roadmap grows. The scene currently spotlights `v1c`, the
first crochet robot, and is designed for incremental upgrades as new Codex
tasks expand the experience. Hover the translucent workpiece support bed to see
where swatches land while the gantry executes calibration moves.

```bash
python scripts/serve_viewer.py
# open http://127.0.0.1:8000/index.html in your browser
```

Each contribution should leave the viewer a little better—add new assets,
improve lighting, or enhance interactivity—so that future operators can preview
the entire assembly from a browser. Hover the glowing emergency stop or axis
end stops to see the safety interlocks called out in the v1c roadmap. The
translucent polycarbonate shield now wraps the gantry to mirror the production
enclosure described in the mechanical roadmap—hover the door to read the
maintenance callout. A mint-lit safe access path now guides operators through
the open doorway so maintenance rehearsals in the browser mirror the shop
floor. Click a product pedestal to spotlight its roadmap
milestone and watch the glowing ring track which cluster is selected. The plaza
highlights these milestones today:

- **v1c Crochet Robot** – anchors the mechanical platform showcased at the
  center of the plaza.
- **Tension Lab** – stages the hall-effect calibration rig that feeds future
  servo-driven yarn tensioners.
- **Material Prep Pod** – organizes yarn cones, prep bins, and inspection
  checklists so dye lots and weights are verified before automation runs.
- **Pattern Studio** – previews the planner workspace that visualizes
<<<<<<< HEAD
  `wove.pattern_cli --format planner` exports directly in the browser.
- **v1k Research Rig** – teases the knitting successor with prototype rails,
  a modular carriage sled, and telemetry pods collecting load data for future
  toolheads.
=======
  `wove.pattern_cli --format planner` exports directly in the browser and
  replays the base chain row hologram for pattern dry runs.
>>>>>>> ea90eea6

## Choose Your Path

Wove supports two complementary learning tracks. Start where your goals align,
then cross over as projects grow.

- **Hand-Craft Track** – Learn core techniques with
  [knitting basics](docs/knitting-basics.md),
  [crochet primers](docs/crochet-basics.md), and
  [gauge calculators](docs/gauge.md). These guides build the vocabulary and
  measurement skills needed before automating motion.
- **Automation Track** – Explore the mechanical and software stack with the
  [pattern translation CLI](docs/pattern-cli.md),
  [mechanical design roadmap](docs/wove-v1c-design.md), and
  [robotic knitting specification](docs/robotic-knitting-machine.md). Pair these
  resources with the Hand-Craft Track to validate yarn handling, gauge, and
  safety considerations as the gantry evolves.

## Getting Started

This project targets Python 3.12. Ensure your virtual environment uses Python 3.12.

```bash
# clone your fork
git clone git@github.com:YOURNAME/wove.git
cd wove

# personalize badges and docs
./scripts/setup.sh YOURNAME wove

# create virtualenv and install deps
python -m venv .venv
source .venv/bin/activate
pip install -r requirements.txt

# install pre-commit hooks
pre-commit install

# run checks
pre-commit run --all-files
pytest

# for documentation changes
pyspelling -c .spellcheck.yaml  # requires 'aspell'
linkchecker README.md docs/
```

The [`scripts/checks.sh`](scripts/checks.sh) script runs linting, tests, and link checks:

- linting
- tests
- link checks

See [AGENTS.md](AGENTS.md) for details on LLM helpers that keep this repo tidy. Contributions are welcome—see [CONTRIBUTING.md](CONTRIBUTING.md) and our [Code of Conduct](CODE_OF_CONDUCT.md). For AI helper context see [llms.txt](llms.txt).

[docs-badge]: https://github.com/futuroptimist/wove/actions/workflows/docs.yml/badge.svg
[docs-workflow]: https://github.com/futuroptimist/wove/actions/workflows/docs.yml
# Pattern translation CLI

Use the companion CLI to convert a lightweight stitch description into
G-code-like motion suitable for early gantry experiments. Feed the CLI either a
file path or inline text:

```bash
python -m wove.pattern_cli pattern.txt
# or
python -m wove.pattern_cli --text "CHAIN 2\nSINGLE 1" --format json
```

Trace simple SVG sketches by passing a polyline or polygon. Adjust scale and offsets to fit your
workspace:

```bash
python -m wove.pattern_cli --svg sketch.svg --svg-scale 2 --svg-offset-x 10 --svg-offset-y 5
```

The DSL accepts commands such as `SLIP <count>`, `CHAIN <count>`, `SINGLE <count>`, `DOUBLE
<count>`, `MOVE <x> <y>`, `TURN [height]`, and `PAUSE <seconds>`. The output is
G-code-inspired: each stitch generates plunge, yarn-feed, raise, and travel
moves with comments so you can import the sequence into firmware or simulation
tools. Export the planner-oriented JSON format with `--format planner` and
validate it against [`docs/schema/pattern-cli.schema.json`](docs/schema/pattern-cli.schema.json)
to integrate with browser tooling or downstream automation.<|MERGE_RESOLUTION|>--- conflicted
+++ resolved
@@ -76,15 +76,11 @@
 - **Material Prep Pod** – organizes yarn cones, prep bins, and inspection
   checklists so dye lots and weights are verified before automation runs.
 - **Pattern Studio** – previews the planner workspace that visualizes
-<<<<<<< HEAD
-  `wove.pattern_cli --format planner` exports directly in the browser.
+  `wove.pattern_cli --format planner` exports directly in the browser and
+  replays the base chain row hologram for pattern dry runs.
 - **v1k Research Rig** – teases the knitting successor with prototype rails,
   a modular carriage sled, and telemetry pods collecting load data for future
   toolheads.
-=======
-  `wove.pattern_cli --format planner` exports directly in the browser and
-  replays the base chain row hologram for pattern dry runs.
->>>>>>> ea90eea6
 
 ## Choose Your Path
 
