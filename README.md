--- conflicted
+++ resolved
@@ -63,19 +63,10 @@
 end stops to see the safety interlocks called out in the v1c roadmap. The
 translucent polycarbonate shield now wraps the gantry to mirror the production
 enclosure described in the mechanical roadmap—hover the door to read the
-maintenance callout. A mint-lit safe access path now guides operators through
-the open doorway so maintenance rehearsals in the browser mirror the shop
-<<<<<<< HEAD
-floor. Click a product pedestal to spotlight its roadmap
-milestone and watch the glowing ring track which cluster is selected. The hook
-carriage's 20 mm cooling fan mount now spins beside the effector so builders can
-see the passive cooling hardware described in the design doc. The plaza
-=======
-floor. Snap-on belt guards now clip over the CoreXY loops so stray yarn or tools stay clear while
-operators inspect motion from above. Click a product pedestal to spotlight its roadmap
-milestone and watch the glowing ring track which cluster is selected. The plaza
->>>>>>> 29227c48
-highlights these milestones today:
+maintenance callout. Snap-on belt guards now clip over the CoreXY loops so stray
+yarn or tools stay clear while operators inspect motion from above. Click a
+product pedestal to spotlight its roadmap milestone and watch the glowing ring
+track which cluster is selected. The plaza highlights these milestones today:
 
 - **v1c Crochet Robot** – anchors the mechanical platform showcased at the
   center of the plaza.
