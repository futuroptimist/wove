--- conflicted
+++ resolved
@@ -63,20 +63,11 @@
 end stops to see the safety interlocks called out in the v1c roadmap. The
 translucent polycarbonate shield now wraps the gantry to mirror the production
 enclosure described in the mechanical roadmap—hover the door to read the
-<<<<<<< HEAD
 maintenance callout. A mint-lit safe access path now guides operators through
 the open doorway so maintenance rehearsals in the browser mirror the shop
 floor. Click a product pedestal to spotlight its roadmap
 milestone and watch the glowing ring track which cluster is selected. The plaza
 highlights these milestones today:
-=======
-maintenance callout. Click a product pedestal to spotlight its roadmap
-milestone and watch the glowing ring track which cluster is selected. The
-Pattern Studio holographic table now loops a base chain row exported with
-`wove.pattern_cli --format planner`, giving builders a live sense of how the
-planner payload animates across the workspace. The plaza highlights these
-milestones today:
->>>>>>> ef4f5950
 
 - **v1c Crochet Robot** – anchors the mechanical platform showcased at the
   center of the plaza.
