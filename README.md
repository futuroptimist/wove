--- conflicted
+++ resolved
@@ -63,18 +63,10 @@
 end stops to see the safety interlocks called out in the v1c roadmap. The
 translucent polycarbonate shield now wraps the gantry to mirror the production
 enclosure described in the mechanical roadmap—hover the door to read the
-<<<<<<< HEAD
-  maintenance callout. A mint-lit safe access path now pulses outside the
-  doorway with alternating footprints so maintenance rehearsals in the browser
-  mirror the shop floor. Click a product pedestal to spotlight its roadmap
-milestone and watch the glowing ring track which cluster is selected. The plaza
-highlights these milestones today:
-=======
 maintenance callout. Snap-on belt guards now clip over the CoreXY loops so stray
 yarn or tools stay clear while operators inspect motion from above. Click a
 product pedestal to spotlight its roadmap milestone and watch the glowing ring
 track which cluster is selected. The plaza highlights these milestones today:
->>>>>>> 0441ba12
 
 - **v1c Crochet Robot** – anchors the mechanical platform showcased at the
   center of the plaza.
