--- conflicted
+++ resolved
@@ -63,15 +63,9 @@
 end stops to see the safety interlocks called out in the v1c roadmap. The
 translucent polycarbonate shield now wraps the gantry to mirror the production
 enclosure described in the mechanical roadmap—hover the door to read the
-<<<<<<< HEAD
-maintenance callout. Follow the aluminum extrusion frame around the base to
-preview the 20×20 mm perimeter, corner cubes, and leveling feet highlighted in
-the mechanical roadmap. Click a product pedestal to spotlight its roadmap
-=======
 maintenance callout. A mint-lit safe access path now guides operators through
 the open doorway so maintenance rehearsals in the browser mirror the shop
 floor. Click a product pedestal to spotlight its roadmap
->>>>>>> ea90eea6
 milestone and watch the glowing ring track which cluster is selected. The plaza
 highlights these milestones today:
 
