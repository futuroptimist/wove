<!DOCTYPE html>
<html lang="en">
  <head>
    <meta charset="utf-8" />
    <title>Wove Product Assembly Viewer</title>
    <meta name="viewport" content="width=device-width, initial-scale=1" />
    <style>
      :root {
        color-scheme: dark;
        font-family: "Segoe UI", Roboto, Helvetica, Arial, sans-serif;
      }

      body {
        margin: 0;
        background: radial-gradient(circle at top, #1e1f2f, #0b0c13);
        color: #f5f5f5;
        overflow: hidden;
      }

      canvas {
        display: block;
      }

      #overlay {
        position: fixed;
        top: 1.5rem;
        left: 1.5rem;
        max-width: 22rem;
        padding: 1.25rem 1.5rem;
        background: rgba(17, 18, 32, 0.8);
        border: 1px solid rgba(245, 245, 245, 0.2);
        border-radius: 0.75rem;
        backdrop-filter: blur(8px);
        box-shadow: 0 0.75rem 2rem rgba(0, 0, 0, 0.35);
      }

      #overlay h1 {
        margin: 0 0 0.5rem;
        font-size: 1.35rem;
        letter-spacing: 0.04em;
        text-transform: uppercase;
      }

      #overlay p {
        margin: 0 0 0.75rem;
        font-size: 0.95rem;
        line-height: 1.4;
      }

      #overlay ul {
        margin: 0;
        padding-left: 1.1rem;
        font-size: 0.9rem;
        line-height: 1.35;
      }

      #roadmap-panel {
        margin-top: 1rem;
        padding-top: 1rem;
        border-top: 1px solid rgba(245, 245, 245, 0.15);
      }

      #roadmap-panel h2 {
        margin: 0 0 0.4rem;
        font-size: 1rem;
        letter-spacing: 0.03em;
        text-transform: uppercase;
        color: #9bb7ff;
      }

      #roadmap-panel p {
        margin: 0;
        font-size: 0.9rem;
        line-height: 1.4;
        color: #e5e7ff;
      }

      #pattern-panel {
        margin-top: 1rem;
        padding-top: 1rem;
        border-top: 1px solid rgba(245, 245, 245, 0.15);
      }

      #pattern-panel h2 {
        margin: 0 0 0.35rem;
        font-size: 0.98rem;
        letter-spacing: 0.03em;
        text-transform: uppercase;
        color: #ffc27d;
      }

      #pattern-panel p {
        margin: 0 0 0.45rem;
        font-size: 0.88rem;
        line-height: 1.4;
        color: #ffe7c9;
      }

      #pattern-position {
        margin: 0.6rem 0 0;
        font-size: 0.86rem;
        line-height: 1.4;
        color: #ffe7c9;
        letter-spacing: 0.01em;
      }

      #pattern-progress {
        position: relative;
        height: 0.45rem;
        border-radius: 999px;
        overflow: hidden;
        background: rgba(255, 226, 178, 0.2);
        box-shadow: inset 0 0 0 1px rgba(255, 194, 125, 0.35);
      }

      #pattern-progress-bar {
        height: 100%;
        width: 0%;
        border-radius: 999px;
        background: linear-gradient(90deg, #ffb977, #ffe8c9);
        transition: width 0.18s ease-out;
      }

      #planner-panel {
        margin-top: 1rem;
        padding-top: 1rem;
        border-top: 1px solid rgba(245, 245, 245, 0.15);
      }

      #planner-panel h2 {
        margin: 0 0 0.35rem;
        font-size: 0.97rem;
        letter-spacing: 0.03em;
        text-transform: uppercase;
        color: #9ee5ff;
      }

      #planner-panel p {
        margin: 0 0 0.45rem;
        font-size: 0.86rem;
        line-height: 1.35;
        color: #d9f4ff;
      }

      #planner-metadata-details {
        margin: 0;
        padding-left: 1.1rem;
        list-style: disc;
        font-size: 0.84rem;
        line-height: 1.35;
        color: #c7ecff;
      }

      #planner-metadata-details li {
        margin-bottom: 0.3rem;
      }

      #yarn-panel {
        margin-top: 1rem;
        padding-top: 1rem;
        border-top: 1px solid rgba(245, 245, 245, 0.15);
      }

      #yarn-panel h2 {
        margin: 0 0 0.35rem;
        font-size: 0.96rem;
        letter-spacing: 0.03em;
        text-transform: uppercase;
        color: #8fffe3;
      }

      #yarn-panel p {
        margin: 0 0 0.45rem;
        font-size: 0.86rem;
        line-height: 1.35;
        color: #c8fff2;
      }

      #pattern-defaults {
        margin-top: 0.8rem;
        padding: 0.75rem 0.9rem;
        border-radius: 0.65rem;
        background: rgba(255, 215, 179, 0.08);
        border: 1px solid rgba(255, 194, 125, 0.18);
      }

      #pattern-defaults-status {
        margin: 0 0 0.5rem;
        font-size: 0.84rem;
        line-height: 1.35;
        color: #ffe7c9;
      }

      #pattern-defaults-list {
        margin: 0;
        padding-left: 1.1rem;
        list-style: disc;
        font-size: 0.84rem;
        line-height: 1.35;
        color: #ffe7c9;
      }

      #pattern-defaults-list li {
        margin-bottom: 0.3rem;
      }

      #machine-panel {
        margin-top: 1rem;
        padding-top: 1rem;
        border-top: 1px solid rgba(245, 245, 245, 0.15);
      }

      #machine-panel h2 {
        margin: 0 0 0.35rem;
        font-size: 0.95rem;
        letter-spacing: 0.03em;
        text-transform: uppercase;
        color: #9fffd7;
      }

      #machine-panel p {
        margin: 0;
        font-size: 0.86rem;
        line-height: 1.35;
        color: #e5fff1;
      }

      #machine-profile-axes {
        margin: 0.55rem 0 0;
        padding-left: 1.1rem;
        list-style: disc;
        font-size: 0.84rem;
        line-height: 1.35;
        color: #cffff1;
      }

      #machine-profile-axes li {
        margin-bottom: 0.3rem;
      }

      #homing-panel {
        margin-top: 1rem;
        padding-top: 1rem;
        border-top: 1px solid rgba(245, 245, 245, 0.15);
      }

      #homing-panel h2 {
        margin: 0 0 0.35rem;
        font-size: 0.95rem;
        letter-spacing: 0.03em;
        text-transform: uppercase;
        color: #ffbfa6;
      }

      #homing-panel p {
        margin: 0 0 0.45rem;
        font-size: 0.86rem;
        line-height: 1.4;
        color: #ffe1d2;
      }

      #overlay [data-tone='warning'] {
        color: #ffb4a2;
      }

      #overlay [data-tone='info'] {
        color: #cdd6ff;
      }

      #overlay [data-tone='ready'] {
        color: #9fffd7;
      }

      #overlay [data-tone='neutral'] {
        color: #e5e7ff;
      }

      #status {
        position: fixed;
        bottom: 1.2rem;
        left: 50%;
        transform: translateX(-50%);
        padding: 0.5rem 0.85rem;
        border-radius: 999px;
        background: rgba(17, 18, 32, 0.8);
        border: 1px solid rgba(245, 245, 245, 0.2);
        font-size: 0.85rem;
        letter-spacing: 0.05em;
      }

      @media (max-width: 780px) {
        #overlay {
          left: 50%;
          transform: translateX(-50%);
          width: calc(100% - 3rem);
        }
      }
    </style>
  </head>
  <body>
    <div id="overlay">
      <h1>Wove Assembly</h1>
      <p>
        Explore the evolving assembly line for Wove robotics. Start with
        <strong>v1c</strong>, our first crochet robot, and imagine where future
        models will slot in as the roadmap expands.
      </p>
      <ul>
        <li>Drag to orbit, scroll to zoom, right-click to pan.</li>
        <li>Hover a component to read about its function.</li>
        <li>
          Check back often—new Codex tasks will iterate on this experience over
          time.
        </li>
        <li>
          Find the translucent workpiece support bed to see how swatches mount
          for calibration runs.
        </li>
        <li>
          The glowing safety interlocks mark physical end stops and the
          emergency stop switch described in the v1c roadmap.
        </li>
        <li>
          Click a pedestal to spotlight its roadmap milestone and watch the camera glide to frame it.
        </li>
        <li>
          Press ←/→ to cycle roadmap milestones without leaving the keyboard.
        </li>
      </ul>
      <div id="roadmap-panel">
        <h2 id="roadmap-title">Assembly Roadmap</h2>
        <p id="roadmap-description">
          Select a product cluster to learn how it advances the automation journey.
        </p>
      </div>
      <div id="pattern-panel">
        <h2>Pattern Studio Preview</h2>
        <p id="pattern-step-index">Loading planner steps…</p>
        <p id="pattern-step">Planner preview warming up.</p>
        <div id="pattern-progress">
          <div id="pattern-progress-bar"></div>
        </div>
        <p id="pattern-position" data-tone="info">
          Position: Loading planner coordinates…
        </p>
        <p id="pattern-bounds" data-tone="neutral">
          Planner bounds warming up…
        </p>
        <div id="pattern-defaults">
          <p id="pattern-defaults-status" data-tone="info">
            Loading planner defaults…
          </p>
          <ul id="pattern-defaults-list"></ul>
        </div>
      </div>
      <div id="planner-panel">
        <h2>Planner Metadata</h2>
        <p id="planner-metadata-status" data-tone="info">
          Loading planner metadata…
        </p>
        <ul id="planner-metadata-details"></ul>
      </div>
      <div id="yarn-panel">
        <h2>Yarn Flow Monitor</h2>
        <p id="yarn-flow-status" data-tone="neutral">
          Yarn flow monitor idle — load a planner preview to track feed events.
        </p>
        <p id="yarn-flow-spool" data-tone="neutral">
          Spool status: Parked until planner preview loads.
        </p>
        <p id="yarn-flow-total" data-tone="neutral">
          Total yarn fed: Awaiting planner preview…
        </p>
        <p id="yarn-flow-progress" data-tone="neutral">
          Spool progress: Awaiting planner preview…
        </p>
        <p id="yarn-flow-queue" data-tone="neutral">
          Remaining feed pulses: Awaiting planner preview…
        </p>
        <p id="yarn-flow-upcoming" data-tone="neutral">
          Next feed pulses: Awaiting planner preview…
        </p>
        <p id="yarn-flow-timing" data-tone="neutral">
          Feed timing: Awaiting planner preview…
        </p>
        <p id="yarn-flow-cycle" data-tone="neutral">
          Cycle timing: Awaiting planner preview…
        </p>
        <p id="yarn-flow-position" data-tone="neutral">
          Coordinates: Awaiting yarn flow coordinates…
        </p>
      </div>
      <div id="machine-panel">
        <h2>Machine Profile</h2>
        <p id="machine-profile-status">Loading machine profile metadata…</p>
        <ul id="machine-profile-axes"></ul>
      </div>
      <div id="homing-panel">
        <h2>Homing Guard</h2>
        <p id="homing-guard-status" data-tone="info">
          Loading homing guard metadata…
        </p>
        <p id="homing-guard-home-state" data-tone="info">
          Waiting for planner defaults…
        </p>
        <p id="homing-guard-position" data-tone="neutral">
          Coordinates: Awaiting planner coordinates…
        </p>
      </div>
    </div>
    <div id="status">Initializing viewer…</div>
    <script type="module">
      import * as THREE from 'https://cdn.jsdelivr.net/npm/three@0.161.0/build/three.module.js';
      import { OrbitControls } from 'https://cdn.jsdelivr.net/npm/three@0.161.0/examples/jsm/controls/OrbitControls.js';

      const renderer = new THREE.WebGLRenderer({ antialias: true });
      renderer.setPixelRatio(window.devicePixelRatio);
      renderer.setSize(window.innerWidth, window.innerHeight);
      renderer.outputColorSpace = THREE.SRGBColorSpace;
      document.body.appendChild(renderer.domElement);

      const scene = new THREE.Scene();
      scene.background = new THREE.Color(0x0b0c13);

      const statusElement = document.getElementById('status');
      const roadmapTitleElement = document.getElementById('roadmap-title');
      const roadmapDescriptionElement = document.getElementById('roadmap-description');
      const patternStepElement = document.getElementById('pattern-step');
      const patternStepIndexElement = document.getElementById('pattern-step-index');
      const patternProgressBarElement = document.getElementById('pattern-progress-bar');
      const patternPositionElement = document.getElementById('pattern-position');
      const patternBoundsElement = document.getElementById('pattern-bounds');
      const patternDefaultsStatusElement = document.getElementById(
        'pattern-defaults-status',
      );
      const patternDefaultsListElement = document.getElementById('pattern-defaults-list');
      const plannerMetadataStatusElement = document.getElementById(
        'planner-metadata-status',
      );
      const plannerMetadataListElement = document.getElementById('planner-metadata-details');
      const machineProfileStatusElement = document.getElementById('machine-profile-status');
      const machineProfileAxesElement = document.getElementById('machine-profile-axes');
      const homingGuardStatusElement = document.getElementById('homing-guard-status');
      const homingGuardHomeStateElement = document.getElementById(
        'homing-guard-home-state',
      );
      const homingGuardPositionElement = document.getElementById('homing-guard-position');
      const yarnFlowStatusElement = document.getElementById('yarn-flow-status');
      const yarnFlowSpoolElement = document.getElementById('yarn-flow-spool');
      const yarnFlowTotalElement = document.getElementById('yarn-flow-total');
      const yarnFlowProgressElement = document.getElementById('yarn-flow-progress');
      const yarnFlowQueueElement = document.getElementById('yarn-flow-queue');
      const yarnFlowUpcomingElement = document.getElementById('yarn-flow-upcoming');
      const yarnFlowTimingElement = document.getElementById('yarn-flow-timing');
      const yarnFlowCycleElement = document.getElementById('yarn-flow-cycle');
      const yarnFlowPositionElement = document.getElementById('yarn-flow-position');

      const pointer = new THREE.Vector2();
      const raycaster = new THREE.Raycaster();
      const interactiveMeshes = [];
      const productClusters = [];
      const safeAccessHighlights = [];
      const stepBadgeControllers = [];
      const anchorPulseControllers = [];
      let activeCluster = null;
      const selectionRingHeight = 0.06;
      const selectionSweepSpeed = 0.9;
      const patternPreviewSource = 'assets/base_chain_row.planner.json';
      const fallbackPatternPlannerEvents = [
        { comment: 'use millimeters', x: 0.0, y: 0.0, z: 4.0, extrusion: 0.0 },
        { comment: 'absolute positioning', x: 0.0, y: 0.0, z: 4.0, extrusion: 0.0 },
        { comment: 'zero axes', x: 0.0, y: 0.0, z: 4.0, extrusion: 0.0 },
        { comment: 'chain stitch 1 of 3: plunge', x: 0.0, y: 0.0, z: -1.5, extrusion: 0.0 },
        { comment: 'chain stitch 1 of 3: feed yarn', x: 0.0, y: 0.0, z: -1.5, extrusion: 0.5 },
        { comment: 'chain stitch 1 of 3: raise', x: 0.0, y: 0.0, z: 4.0, extrusion: 0.5 },
        { comment: 'chain stitch 1 of 3: advance', x: 5.0, y: 0.0, z: 4.0, extrusion: 0.5 },
        { comment: 'chain stitch 2 of 3: plunge', x: 5.0, y: 0.0, z: -1.5, extrusion: 0.5 },
        { comment: 'chain stitch 2 of 3: feed yarn', x: 5.0, y: 0.0, z: -1.5, extrusion: 1.0 },
        { comment: 'chain stitch 2 of 3: raise', x: 5.0, y: 0.0, z: 4.0, extrusion: 1.0 },
        { comment: 'chain stitch 2 of 3: advance', x: 10.0, y: 0.0, z: 4.0, extrusion: 1.0 },
        { comment: 'chain stitch 3 of 3: plunge', x: 10.0, y: 0.0, z: -1.5, extrusion: 1.0 },
        { comment: 'chain stitch 3 of 3: feed yarn', x: 10.0, y: 0.0, z: -1.5, extrusion: 1.5 },
        { comment: 'chain stitch 3 of 3: raise', x: 10.0, y: 0.0, z: 4.0, extrusion: 1.5 },
        { comment: 'chain stitch 3 of 3: advance', x: 15.0, y: 0.0, z: 4.0, extrusion: 1.5 },
        { comment: 'pause for 0.400 s', x: 15.0, y: 0.0, z: 4.0, extrusion: 1.5 },
        { comment: 'reposition', x: 18.0, y: 5.0, z: 4.0, extrusion: 1.5 },
        { comment: 'turn to next row', x: 0.0, y: 12.0, z: 4.0, extrusion: 1.5 },
        { comment: 'single stitch 1 of 1: plunge', x: 0.0, y: 12.0, z: -2.0, extrusion: 1.5 },
        { comment: 'single stitch 1 of 1: feed yarn', x: 0.0, y: 12.0, z: -2.0, extrusion: 2.1 },
        { comment: 'single stitch 1 of 1: raise', x: 0.0, y: 12.0, z: 4.0, extrusion: 2.1 },
        { comment: 'single stitch 1 of 1: advance', x: 4.5, y: 12.0, z: 4.0, extrusion: 2.1 },
      ];
      const fallbackPatternDefaults = {
        safe_z_mm: 4.0,
        fabric_plane_z_mm: 0.0,
        travel_feed_rate_mm_min: 1200,
        plunge_feed_rate_mm_min: 600,
        yarn_feed_rate_mm_min: 300,
        default_row_height_mm: 6.0,
        require_home: false,
        home_state: 'unknown',
      };
      Object.freeze(fallbackPatternPlannerEvents);
      Object.freeze(fallbackPatternDefaults);
      const yarnFlowControllers = [];
      const yarnPulseControllers = [];
      const yarnBeadControllers = [];
      const spoolControllers = [];
      const spoolProgressSegments = [];
      let spoolProgressLabelController = null;
      const fanControllers = [];
      const servoActuatorControllers = [];
      const servoSignalControllers = [];
      let yarnExtrusionActive = false;
      let patternPlannerEvents = [];
      let patternPreviewGroup = null;
      let patternPreviewContainer = null;
      let plannerBounds = null;
      const patternPreviewDurationSeconds = 14;
      let lastPatternStepIndex = -1;
      let lastPatternProgress = -1;
      let spoolProgressRatio = 0;
      const machineProfileFallbackMessage =
        'Machine profile metadata unavailable. Export with --machine-profile to surface axis settings.';
      const homingGuardFallbackMessage =
        'Homing guard metadata unavailable. Export planner defaults.require_home and defaults.home_state.';
      const homingGuardPositionFallbackMessage =
        'Coordinates: Awaiting planner coordinates…';
      const patternBoundsFallbackMessage =
        'Planner bounds unavailable. Export --format planner payloads with bounds to preview the motion envelope.';
      const patternDefaultsFallbackMessage =
        'Planner defaults unavailable. Export planner payloads with defaults metadata to surface feed and height settings.';
      const plannerMetadataFallbackMessage =
        'Planner metadata unavailable. Export planner payloads with version and units fields to surface schema details.';
      const yarnFlowStatusFallbackMessage =
        'Yarn flow monitor idle — load a planner preview to track feed events.';
      const yarnFlowSpoolFallbackMessage =
        'Spool status: Parked until planner preview loads.';
      const yarnFlowTotalFallbackMessage =
        'Total yarn fed: Awaiting planner preview…';
      const yarnFlowProgressFallbackMessage =
        'Spool progress: Awaiting planner preview…';
      const yarnFlowQueueFallbackMessage =
        'Remaining feed pulses: Awaiting planner preview…';
      const yarnFlowUpcomingFallbackMessage =
        'Next feed pulses: Awaiting planner preview…';
      const yarnFlowTimingFallbackMessage =
        'Feed timing: Awaiting planner preview…';
      const yarnFlowCycleFallbackMessage =
        'Cycle timing: Awaiting planner preview…';
      const yarnFlowPositionFallbackMessage =
        'Coordinates: Awaiting yarn flow coordinates…';

      function formatCoordinate(value) {
        return Number.isFinite(value) ? value.toFixed(1) : '—';
      }
      let plannerDefaults = null;
      let patternExtrusionBaseline = 0;
      let patternExtrusionTarget = 0;
      let yarnFeedStepIndices = [];
      let plannerMetadata = null;

      const FRAME_HALF_WIDTH = 3.6;
      const FRAME_HALF_DEPTH = 2.6;
      const LOWER_RAIL_Y = 0.25;
      const UPPER_RAIL_Y = 4.3;
      const RAIL_THICKNESS = 0.22;

      const camera = new THREE.PerspectiveCamera(
        45,
        window.innerWidth / window.innerHeight,
        0.1,
        500,
      );
      camera.position.set(12, 8, 18);

      const currentCameraTarget = new THREE.Vector3(0, 1.2, 0);
      const desiredCameraTarget = currentCameraTarget.clone();
      const desiredCameraPosition = camera.position.clone();
      const defaultCameraTarget = currentCameraTarget.clone();
      const defaultCameraPosition = camera.position.clone();
      const defaultCameraOffset = defaultCameraPosition.clone().sub(defaultCameraTarget);
      const minCameraRadius = 6;
      const maxCameraRadius = 26;
      const cameraMoveDamping = 4.0;
      let userIsControllingCamera = false;
      let cameraWasMovedByControls = false;

      const controls = new OrbitControls(camera, renderer.domElement);
      controls.enableDamping = true;
      controls.dampingFactor = 0.05;
      controls.minDistance = 4;
      controls.maxDistance = 60;
      controls.maxPolarAngle = Math.PI * 0.49;
      controls.target.copy(currentCameraTarget);

      controls.addEventListener('start', () => {
        userIsControllingCamera = true;
        cameraWasMovedByControls = false;
        desiredCameraTarget.copy(controls.target);
        desiredCameraPosition.copy(camera.position);
      });

      controls.addEventListener('change', () => {
        if (userIsControllingCamera) {
          cameraWasMovedByControls = true;
        }
      });

      controls.addEventListener('end', () => {
        userIsControllingCamera = false;
        if (cameraWasMovedByControls) {
          currentCameraTarget.copy(controls.target);
          desiredCameraTarget.copy(controls.target);
          desiredCameraPosition.copy(camera.position);
        } else {
          controls.target.copy(currentCameraTarget);
        }
      });

      const ambientLight = new THREE.AmbientLight(0xbac4ff, 0.5);
      scene.add(ambientLight);

      const keyLight = new THREE.DirectionalLight(0xf1f3ff, 1.2);
      keyLight.position.set(10, 16, 10);
      keyLight.castShadow = true;
      keyLight.shadow.mapSize.set(1024, 1024);
      scene.add(keyLight);

      const fillLight = new THREE.DirectionalLight(0x6c79ff, 0.6);
      fillLight.position.set(-6, 12, -12);
      scene.add(fillLight);

      const groundGeometry = new THREE.CircleGeometry(16, 64);
      const groundMaterial = new THREE.MeshStandardMaterial({
        color: 0x131421,
        roughness: 0.85,
        metalness: 0.2,
      });
      const ground = new THREE.Mesh(groundGeometry, groundMaterial);
      ground.rotation.x = -Math.PI / 2;
      ground.receiveShadow = true;
      scene.add(ground);

      const gridHelper = new THREE.GridHelper(32, 32, 0x2e3a68, 0x1d233c);
      scene.add(gridHelper);

      let selectionSweep = null;

      const selectionRingGeometry = new THREE.RingGeometry(1.0, 1.3, 96, 1);
      const selectionRingMaterial = new THREE.MeshStandardMaterial({
        color: 0x76faff,
        emissive: 0x2ba7bf,
        emissiveIntensity: 0.7,
        metalness: 0.25,
        roughness: 0.4,
        transparent: true,
        opacity: 0.55,
        side: THREE.DoubleSide,
        depthWrite: false,
      });
      const selectionRingGroup = new THREE.Group();
      selectionRingGroup.position.y = selectionRingHeight;
      selectionRingGroup.visible = false;
      selectionRingGroup.scale.setScalar(1.0);
      scene.add(selectionRingGroup);

      const selectionRing = new THREE.Mesh(selectionRingGeometry, selectionRingMaterial);
      selectionRing.rotation.x = -Math.PI / 2;
      selectionRing.renderOrder = 5;
      selectionRingGroup.add(selectionRing);
      addHoverInfo(
        selectionRing,
        'Roadmap selection ring — pulses to mark the active product cluster.',
        { passthrough: true },
      );
      safeAccessHighlights.push({
        material: selectionRingMaterial,
        baseIntensity: 0.7,
        amplitude: 0.4,
        speed: 2.1,
        phaseOffset: 0.6,
        baseOpacity: 0.55,
        opacityAmplitude: 0.25,
        visibleOnly: true,
        object: selectionRingGroup,
      });

      const selectionSweepMaterial = new THREE.MeshStandardMaterial({
        color: 0x9dfff5,
        emissive: 0x3dd7c8,
        emissiveIntensity: 0.9,
        metalness: 0.4,
        roughness: 0.25,
        transparent: true,
        opacity: 0.85,
        side: THREE.DoubleSide,
        depthWrite: false,
      });
      selectionSweep = new THREE.Mesh(
        new THREE.RingGeometry(1.04, 1.26, 96, 1, 0, Math.PI / 4),
        selectionSweepMaterial,
      );
      selectionSweep.rotation.x = -Math.PI / 2;
      selectionSweep.renderOrder = 6;
      selectionRingGroup.add(selectionSweep);
      addHoverInfo(
        selectionSweep,
        'Roadmap sweep — rotates around the selected cluster for quick focus.',
        { passthrough: true },
      );
      safeAccessHighlights.push({
        material: selectionSweepMaterial,
        baseIntensity: 0.9,
        amplitude: 0.5,
        speed: 2.6,
        phaseOffset: 1.2,
        baseOpacity: 0.85,
        opacityAmplitude: 0.2,
        visibleOnly: true,
        object: selectionRingGroup,
      });

      function buildLabel(text, color = '#f5f5f5') {
        const canvas = document.createElement('canvas');
        const context = canvas.getContext('2d');
        const padding = 32;
        const fontSize = 56;
        context.font = `${fontSize}px "Segoe UI", sans-serif`;
        const metrics = context.measureText(text);
        canvas.width = metrics.width + padding * 2;
        canvas.height = fontSize + padding * 1.4;

        context.fillStyle = 'rgba(12, 13, 25, 0.8)';
        context.fillRect(0, 0, canvas.width, canvas.height);
        context.strokeStyle = 'rgba(245, 245, 245, 0.35)';
        context.lineWidth = 4;
        context.strokeRect(0, 0, canvas.width, canvas.height);

        context.fillStyle = color;
        context.textBaseline = 'middle';
        context.textAlign = 'center';
        context.font = `${fontSize}px "Segoe UI", sans-serif`;
        context.fillText(text, canvas.width / 2, canvas.height / 2);

        const texture = new THREE.CanvasTexture(canvas);
        texture.colorSpace = THREE.SRGBColorSpace;

        const material = new THREE.SpriteMaterial({ map: texture, transparent: true });
        const sprite = new THREE.Sprite(material);
        const baseScale = 0.02;
        sprite.scale.set(canvas.width * baseScale, canvas.height * baseScale, 1);
        return sprite;
      }

      function createSpoolProgressBillboard() {
        const canvas = document.createElement('canvas');
        canvas.width = 512;
        canvas.height = 256;
        const context = canvas.getContext('2d');
        if (!context) {
          return null;
        }

        const texture = new THREE.CanvasTexture(canvas);
        texture.colorSpace = THREE.SRGBColorSpace;
        texture.anisotropy = 4;

        const material = new THREE.SpriteMaterial({
          map: texture,
          transparent: true,
          depthWrite: false,
        });

        const sprite = new THREE.Sprite(material);
        sprite.scale.set(1.65, 0.85, 1);
        sprite.center.set(0.5, 0);
        sprite.renderOrder = 7;

        const toneStyles = {
          ready: { accent: '#5fffd2', text: '#dafcf1' },
          info: { accent: '#9bb7ff', text: '#e5ebff' },
          warning: { accent: '#ffc27d', text: '#fff1dc' },
          neutral: { accent: '#cfd6ff', text: '#f4f6ff' },
        };

        let lastHeader = '';
        let lastDetailKey = '';
        let lastTone = '';

        function drawPanel(header, detailLines, tone) {
          const palette = toneStyles[tone] || toneStyles.neutral;
          context.clearRect(0, 0, canvas.width, canvas.height);

          const paddingX = 18;
          const paddingY = 18;
          const width = canvas.width - paddingX * 2;
          const height = canvas.height - paddingY * 2;
          const radius = 26;

          context.save();
          context.beginPath();
          context.moveTo(paddingX + radius, paddingY);
          context.lineTo(paddingX + width - radius, paddingY);
          context.quadraticCurveTo(
            paddingX + width,
            paddingY,
            paddingX + width,
            paddingY + radius,
          );
          context.lineTo(paddingX + width, paddingY + height - radius);
          context.quadraticCurveTo(
            paddingX + width,
            paddingY + height,
            paddingX + width - radius,
            paddingY + height,
          );
          context.lineTo(paddingX + radius, paddingY + height);
          context.quadraticCurveTo(
            paddingX,
            paddingY + height,
            paddingX,
            paddingY + height - radius,
          );
          context.lineTo(paddingX, paddingY + radius);
          context.quadraticCurveTo(
            paddingX,
            paddingY,
            paddingX + radius,
            paddingY,
          );
          context.closePath();

          context.fillStyle = 'rgba(12, 16, 34, 0.86)';
          context.fill();
          context.lineWidth = 4;
          context.strokeStyle = palette.accent;
          context.stroke();

          context.fillStyle = palette.accent;
          context.textAlign = 'center';
          context.textBaseline = 'middle';
          context.font = '700 58px "Segoe UI", sans-serif';
          context.fillText(header, canvas.width / 2, paddingY + 70);

          context.fillStyle = palette.text;
          context.font = '46px "Segoe UI", sans-serif';
          const startY = paddingY + 142;
          const spacing = 58;
          detailLines.forEach((line, index) => {
            context.fillText(line, canvas.width / 2, startY + index * spacing);
          });

          context.restore();
          texture.needsUpdate = true;
        }

        function normalizeDetail(detail) {
          if (Array.isArray(detail)) {
            return detail.map((line) => String(line));
          }
          return [String(detail ?? '')];
        }

        function updatePanel({ header, detail, tone }) {
          const effectiveHeader = header ?? 'Yarn Feed';
          const detailLines = normalizeDetail(
            detail ?? 'Awaiting planner preview…',
          );
          const detailKey = detailLines.join('\n');
          const effectiveTone = tone ?? 'neutral';

          if (
            effectiveHeader === lastHeader &&
            detailKey === lastDetailKey &&
            effectiveTone === lastTone
          ) {
            return;
          }

          drawPanel(effectiveHeader, detailLines, effectiveTone);
          lastHeader = effectiveHeader;
          lastDetailKey = detailKey;
          lastTone = effectiveTone;
        }

        updatePanel({ detail: 'Awaiting planner preview…', tone: 'neutral' });

        return {
          sprite,
          update: updatePanel,
        };
      }

      function addHoverInfo(mesh, text, options = {}) {
        mesh.userData.hoverText = text;
        mesh.userData.hoverPassthrough = options.passthrough ?? false;
        interactiveMeshes.push(mesh);
      }

      function normalizeNumber(value, fallback = 0) {
        const numeric = Number(value);
        return Number.isFinite(numeric) ? numeric : fallback;
      }

      function coerceFiniteNumber(value) {
        const numeric = Number(value);
        return Number.isFinite(numeric) ? numeric : null;
      }

      function normalizeBounds(bounds) {
        if (!bounds || typeof bounds !== 'object') {
          return null;
        }

        const normalized = {};
        const axisDefinitions = [
          ['x', ['x_mm', 'x']],
          ['y', ['y_mm', 'y']],
          ['z', ['z_mm', 'z']],
          ['extrusion', ['extrusion_mm', 'extrusion', 'e_mm', 'e']],
        ];

        axisDefinitions.forEach(([key, aliases]) => {
          for (const alias of aliases) {
            const raw = bounds[alias];
            if (!raw || typeof raw !== 'object') {
              continue;
            }
            const min =
              coerceFiniteNumber(raw.min ?? raw.min_mm ?? raw.minimum ?? raw.low);
            const max =
              coerceFiniteNumber(raw.max ?? raw.max_mm ?? raw.maximum ?? raw.high);
            if (min === null || max === null || max < min) {
              continue;
            }
            normalized[key] = { min, max };
            return;
          }
        });

        return Object.keys(normalized).length > 0 ? normalized : null;
      }

      function computeBoundsFromEvents(events) {
        if (!Array.isArray(events) || events.length === 0) {
          return null;
        }

        const summary = {
          x: { min: Infinity, max: -Infinity, has: false },
          y: { min: Infinity, max: -Infinity, has: false },
          z: { min: Infinity, max: -Infinity, has: false },
          extrusion: { min: Infinity, max: -Infinity, has: false },
        };

        events.forEach((event) => {
          if (!event || typeof event !== 'object') {
            return;
          }
          const xValue = coerceFiniteNumber(event.x);
          if (xValue !== null) {
            summary.x.min = Math.min(summary.x.min, xValue);
            summary.x.max = Math.max(summary.x.max, xValue);
            summary.x.has = true;
          }
          const yValue = coerceFiniteNumber(event.y);
          if (yValue !== null) {
            summary.y.min = Math.min(summary.y.min, yValue);
            summary.y.max = Math.max(summary.y.max, yValue);
            summary.y.has = true;
          }
          const zValue = coerceFiniteNumber(event.z);
          if (zValue !== null) {
            summary.z.min = Math.min(summary.z.min, zValue);
            summary.z.max = Math.max(summary.z.max, zValue);
            summary.z.has = true;
          }
          const extrusionValue = coerceFiniteNumber(event.extrusion);
          if (extrusionValue !== null) {
            summary.extrusion.min = Math.min(summary.extrusion.min, extrusionValue);
            summary.extrusion.max = Math.max(summary.extrusion.max, extrusionValue);
            summary.extrusion.has = true;
          }
        });

        const bounds = {};
        if (summary.x.has) {
          bounds.x = { min: summary.x.min, max: summary.x.max };
        }
        if (summary.y.has) {
          bounds.y = { min: summary.y.min, max: summary.y.max };
        }
        if (summary.z.has) {
          bounds.z = { min: summary.z.min, max: summary.z.max };
        }
        if (summary.extrusion.has) {
          bounds.extrusion = {
            min: summary.extrusion.min,
            max: summary.extrusion.max,
          };
        }

        return Object.keys(bounds).length > 0 ? bounds : null;
      }

      function computeExtrusionSummary(events, bounds) {
        let baseline = null;
        let target = null;

        if (bounds && bounds.extrusion) {
          const { min, max } = bounds.extrusion;
          if (Number.isFinite(min)) {
            baseline = min;
          }
          if (Number.isFinite(max)) {
            target = max;
          }
        }

        if (Array.isArray(events)) {
          events.forEach((event) => {
            if (!event || typeof event !== 'object') {
              return;
            }
            const value = coerceFiniteNumber(event.extrusion);
            if (value === null) {
              return;
            }
            baseline = baseline === null ? value : Math.min(baseline, value);
            target = target === null ? value : Math.max(target, value);
          });
        }

        const normalizedBaseline = Number.isFinite(baseline) ? baseline : 0;
        const normalizedTarget = Number.isFinite(target) ? target : normalizedBaseline;

        return [normalizedBaseline, normalizedTarget];
      }

      function buildBoundsHoverText(bounds) {
        if (!bounds) {
          return 'Planner bounds overlay — load a planner export with bounds metadata to preview the motion envelope.';
        }
        const segments = [];
        if (bounds.x) {
          segments.push(`X ${bounds.x.min.toFixed(1)}–${bounds.x.max.toFixed(1)} mm`);
        }
        if (bounds.y) {
          segments.push(`Y ${bounds.y.min.toFixed(1)}–${bounds.y.max.toFixed(1)} mm`);
        }
        if (bounds.z) {
          segments.push(`Z ${bounds.z.min.toFixed(1)}–${bounds.z.max.toFixed(1)} mm`);
        }
        if (bounds.extrusion) {
          segments.push(
            `E ${bounds.extrusion.min.toFixed(1)}–${bounds.extrusion.max.toFixed(1)} mm`,
          );
        }
        if (segments.length === 0) {
          return 'Planner bounds overlay — load a planner export with bounds metadata to preview the motion envelope.';
        }
        return `Planner bounds — ${segments.join(' · ')}`;
      }

      function updatePatternBoundsOverlay(bounds) {
        if (!patternBoundsElement) {
          return;
        }

        if (!bounds) {
          patternBoundsElement.textContent = patternBoundsFallbackMessage;
          setTone(patternBoundsElement, 'warning');
          return;
        }

        const segments = [];
        if (bounds.x) {
          segments.push(`X ${bounds.x.min.toFixed(1)}–${bounds.x.max.toFixed(1)} mm`);
        }
        if (bounds.y) {
          segments.push(`Y ${bounds.y.min.toFixed(1)}–${bounds.y.max.toFixed(1)} mm`);
        }
        if (bounds.z) {
          segments.push(`Z ${bounds.z.min.toFixed(1)}–${bounds.z.max.toFixed(1)} mm`);
        }
        if (bounds.extrusion) {
          segments.push(
            `E ${bounds.extrusion.min.toFixed(1)}–${bounds.extrusion.max.toFixed(1)} mm`,
          );
        }

        if (segments.length === 0) {
          patternBoundsElement.textContent = patternBoundsFallbackMessage;
          setTone(patternBoundsElement, 'warning');
          return;
        }

        patternBoundsElement.textContent = `Bounds: ${segments.join(' · ')}`;
        setTone(patternBoundsElement, 'info');
      }

      function updatePlannerDefaultsPanel(defaults) {
        if (!patternDefaultsStatusElement || !patternDefaultsListElement) {
          return;
        }

        while (patternDefaultsListElement.firstChild) {
          patternDefaultsListElement.removeChild(patternDefaultsListElement.firstChild);
        }

        const data = defaults && typeof defaults === 'object' ? defaults : null;
        const entries = [];

        const safeZ = Number(data?.safe_z_mm);
        if (Number.isFinite(safeZ)) {
          entries.push({ label: 'Safe Z height', value: `${safeZ.toFixed(1)} mm` });
        }

        const fabricPlane = Number(data?.fabric_plane_z_mm);
        if (Number.isFinite(fabricPlane)) {
          entries.push({ label: 'Fabric plane', value: `${fabricPlane.toFixed(1)} mm` });
        }

        const rowHeight = Number(data?.default_row_height_mm);
        if (Number.isFinite(rowHeight)) {
          entries.push({ label: 'Row height', value: `${rowHeight.toFixed(1)} mm` });
        }

        const travelFeed = Number(data?.travel_feed_rate_mm_min);
        if (Number.isFinite(travelFeed)) {
          entries.push({ label: 'Travel feed', value: `${travelFeed.toFixed(0)} mm/min` });
        }

        const plungeFeed = Number(data?.plunge_feed_rate_mm_min);
        if (Number.isFinite(plungeFeed)) {
          entries.push({ label: 'Plunge feed', value: `${plungeFeed.toFixed(0)} mm/min` });
        }

        const yarnFeed = Number(data?.yarn_feed_rate_mm_min);
        if (Number.isFinite(yarnFeed)) {
          entries.push({ label: 'Yarn feed', value: `${yarnFeed.toFixed(0)} mm/min` });
        }

        const requireHome =
          typeof data?.require_home === 'boolean' ? data.require_home : null;
        if (requireHome !== null) {
          const guardDescription = requireHome
            ? 'Required before running motion'
            : 'Optional for this planner preview';
          entries.push({ label: 'Homing guard', value: guardDescription });
        }

        const homeStateValue = normalizeHomeState(data?.home_state);
        if (homeStateValue) {
          const formattedHomeState = homeStateValue
            .split(/\s+/)
            .filter(Boolean)
            .map((segment) => segment.charAt(0).toUpperCase() + segment.slice(1))
            .join(' ');
          entries.push({ label: 'Recorded home state', value: formattedHomeState });
        } else if (requireHome !== null) {
          entries.push({ label: 'Recorded home state', value: 'Unavailable' });
        }

        if (entries.length === 0) {
          patternDefaultsStatusElement.textContent = patternDefaultsFallbackMessage;
          setTone(patternDefaultsStatusElement, 'warning');
          return;
        }

        patternDefaultsStatusElement.textContent = 'Planner defaults:';
        setTone(patternDefaultsStatusElement, 'info');

        entries.forEach(({ label, value }) => {
          const listItem = document.createElement('li');
          listItem.textContent = `${label}: ${value}`;
          patternDefaultsListElement.appendChild(listItem);
        });
      }

      function buildPlannerMetadata(metadata, events) {
        const source = metadata && typeof metadata === 'object' ? metadata : null;
        const normalized = {};

        if (source) {
          const versionCandidate =
            source.version ?? source.schemaVersion ?? source.schema_version ?? null;
          if (typeof versionCandidate === 'string') {
            const trimmed = versionCandidate.trim();
            if (trimmed.length > 0) {
              normalized.version = trimmed;
            }
          } else if (Number.isFinite(versionCandidate)) {
            normalized.version = versionCandidate.toString();
          }

          const unitsCandidate = source.units ?? source.unit ?? null;
          if (typeof unitsCandidate === 'string') {
            const trimmedUnits = unitsCandidate.trim();
            if (trimmedUnits.length > 0) {
              normalized.units = trimmedUnits;
            }
          }

          if (typeof source.source === 'string') {
            const trimmedSource = source.source.trim();
            if (trimmedSource.length > 0) {
              normalized.source = trimmedSource;
            }
          }
        }

        const commandCount = Array.isArray(events) ? events.length : 0;
        if (commandCount > 0) {
          normalized.commandCount = commandCount;
        } else if (
          Number.isFinite(source?.commandCount) &&
          source.commandCount >= 0
        ) {
          normalized.commandCount = Math.round(source.commandCount);
        }

        return Object.keys(normalized).length > 0 ? normalized : null;
      }

      function updatePlannerMetadataPanel(metadata) {
        if (!plannerMetadataStatusElement || !plannerMetadataListElement) {
          return;
        }

        while (plannerMetadataListElement.firstChild) {
          plannerMetadataListElement.removeChild(plannerMetadataListElement.firstChild);
        }

        const data = metadata && typeof metadata === 'object' ? metadata : null;
        const entries = [];

        if (typeof data?.version === 'string' && data.version.trim().length > 0) {
          entries.push({ label: 'Schema version', value: data.version.trim() });
        }

        if (typeof data?.units === 'string' && data.units.trim().length > 0) {
          entries.push({ label: 'Units', value: data.units.trim() });
        }

        if (Number.isFinite(data?.commandCount)) {
          const rounded = Math.max(0, Math.round(data.commandCount));
          entries.push({ label: 'Planner steps', value: `${rounded}` });
        }

        if (typeof data?.source === 'string' && data.source.trim().length > 0) {
          entries.push({ label: 'Source', value: data.source.trim() });
        }

        if (entries.length === 0) {
          plannerMetadataStatusElement.textContent = plannerMetadataFallbackMessage;
          setTone(plannerMetadataStatusElement, 'warning');
          return;
        }

        plannerMetadataStatusElement.textContent = 'Planner metadata:';
        setTone(plannerMetadataStatusElement, 'info');

        entries.forEach(({ label, value }) => {
          const listItem = document.createElement('li');
          listItem.textContent = `${label}: ${value}`;
          plannerMetadataListElement.appendChild(listItem);
        });
      }

      function setTone(element, tone) {
        if (!element) {
          return;
        }

        if (tone) {
          element.dataset.tone = tone;
        } else if (element.dataset && element.dataset.tone) {
          delete element.dataset.tone;
        }
      }

      function resetYarnFlowPanel() {
        if (!yarnFlowStatusElement || !yarnFlowSpoolElement) {
          return;
        }

        patternExtrusionBaseline = 0;
        patternExtrusionTarget = 0;
        yarnFeedStepIndices = [];
        yarnFlowStatusElement.textContent = yarnFlowStatusFallbackMessage;
        setTone(yarnFlowStatusElement, 'neutral');
        yarnFlowSpoolElement.textContent = yarnFlowSpoolFallbackMessage;
        setTone(yarnFlowSpoolElement, 'neutral');
        if (yarnFlowTotalElement) {
          yarnFlowTotalElement.textContent = yarnFlowTotalFallbackMessage;
          setTone(yarnFlowTotalElement, 'neutral');
        }
        if (yarnFlowProgressElement) {
          yarnFlowProgressElement.textContent = yarnFlowProgressFallbackMessage;
          setTone(yarnFlowProgressElement, 'neutral');
        }
        if (yarnFlowQueueElement) {
          yarnFlowQueueElement.textContent = yarnFlowQueueFallbackMessage;
          setTone(yarnFlowQueueElement, 'neutral');
        }
        if (yarnFlowUpcomingElement) {
          yarnFlowUpcomingElement.textContent = yarnFlowUpcomingFallbackMessage;
          setTone(yarnFlowUpcomingElement, 'neutral');
        }
        if (yarnFlowTimingElement) {
          yarnFlowTimingElement.textContent = yarnFlowTimingFallbackMessage;
          setTone(yarnFlowTimingElement, 'neutral');
        }
        if (yarnFlowCycleElement) {
          yarnFlowCycleElement.textContent = yarnFlowCycleFallbackMessage;
          setTone(yarnFlowCycleElement, 'neutral');
        }
        if (yarnFlowPositionElement) {
          yarnFlowPositionElement.textContent = yarnFlowPositionFallbackMessage;
          setTone(yarnFlowPositionElement, 'neutral');
        }
        spoolProgressRatio = 0;
        if (spoolProgressLabelController) {
          spoolProgressLabelController.update({
            header: 'Yarn Feed',
            detail: 'Awaiting planner preview…',
            tone: 'neutral',
          });
        }
      }

      function updateYarnFlowPanel(event, stepIndex, totalSteps, progressRatio) {
        if (!yarnFlowStatusElement || !yarnFlowSpoolElement) {
          return;
        }

        if (!event) {
          resetYarnFlowPanel();
          return;
        }

        const comment =
          typeof event.comment === 'string' && event.comment.trim().length > 0
            ? event.comment.trim()
            : 'Planner move';
        const stepLabel =
          Number.isFinite(stepIndex) && Number.isFinite(totalSteps)
            ? ` (step ${stepIndex + 1} of ${totalSteps})`
            : '';

        if (yarnExtrusionActive) {
          yarnFlowStatusElement.textContent = `Yarn feed active${stepLabel}: ${comment}`;
          setTone(yarnFlowStatusElement, 'ready');
          yarnFlowSpoolElement.textContent =
            'Spool status: Spinning — matching feed pulses.';
          setTone(yarnFlowSpoolElement, 'ready');
        } else {
          yarnFlowStatusElement.textContent = `Yarn feed idle${stepLabel}: ${comment}`;
          setTone(yarnFlowStatusElement, 'info');
          yarnFlowSpoolElement.textContent =
            'Spool status: Parked until the next feed event.';
          setTone(yarnFlowSpoolElement, 'neutral');
        }

        const baseline = Number.isFinite(patternExtrusionBaseline)
          ? patternExtrusionBaseline
          : 0;
        const target = Number.isFinite(patternExtrusionTarget)
          ? patternExtrusionTarget
          : baseline;
        const rawExtrusion = Number.isFinite(event.extrusion)
          ? event.extrusion
          : baseline;
        const fedAmount = Math.max(rawExtrusion - baseline, 0);
        const plannedAmount = Math.max(target - baseline, 0);
        if (yarnFlowTotalElement) {
          const fedLabel = fedAmount.toFixed(2);
          let summary = `Total yarn fed: ${fedLabel} mm`;
          if (plannedAmount > 0.0001) {
            summary += ` of ${plannedAmount.toFixed(2)} mm`;
          }
          yarnFlowTotalElement.textContent = `${summary}.`;
          setTone(yarnFlowTotalElement, yarnExtrusionActive ? 'ready' : 'info');
        }

<<<<<<< HEAD
        let derivedProgressRatio;
=======
        const previewProgressRatio = Number.isFinite(progressRatio)
          ? THREE.MathUtils.clamp(progressRatio, 0, 1)
          : null;

        let spoolProgress;
>>>>>>> 847f64b2
        let progressText;
        let progressTone;
        let billboardDetail;
        if (plannedAmount > 0.0001) {
<<<<<<< HEAD
          derivedProgressRatio = THREE.MathUtils.clamp(fedAmount / plannedAmount, 0, 1);
          const percent = Math.round(derivedProgressRatio * 100);
=======
          spoolProgress = THREE.MathUtils.clamp(fedAmount / plannedAmount, 0, 1);
          const percent = Math.round(spoolProgress * 100);
>>>>>>> 847f64b2
          progressText = `Spool progress: ${percent}% of planned yarn fed.`;
          progressTone = percent >= 100 ? 'ready' : yarnExtrusionActive ? 'ready' : 'info';
          billboardDetail = [
            `Fed ${fedAmount.toFixed(1)} mm`,
            `Target ${plannedAmount.toFixed(1)} mm`,
            `${percent}% complete`,
          ];
        } else if (fedAmount > 0.0001) {
<<<<<<< HEAD
          derivedProgressRatio = 1;
=======
          spoolProgress = 1;
>>>>>>> 847f64b2
          progressText = 'Spool progress: Feeding yarn without a declared target.';
          progressTone = 'warning';
          billboardDetail = [`Fed ${fedAmount.toFixed(1)} mm`, 'Target not declared'];
        } else {
<<<<<<< HEAD
          derivedProgressRatio = 0;
=======
          spoolProgress = 0;
>>>>>>> 847f64b2
          progressText = yarnFlowProgressFallbackMessage;
          progressTone = 'neutral';
          billboardDetail = 'Awaiting planner preview…';
        }

        if (yarnFlowProgressElement) {
          yarnFlowProgressElement.textContent = progressText;
          setTone(yarnFlowProgressElement, progressTone);
        }
<<<<<<< HEAD
        spoolProgressRatio = derivedProgressRatio;
        if (spoolProgressLabelController) {
          const headerText = yarnExtrusionActive ? 'Yarn Feed Active' : 'Yarn Feed Idle';
          spoolProgressLabelController.update({
            header: headerText,
            detail: billboardDetail,
            tone: progressTone,
          });
=======
        spoolProgressRatio = spoolProgress;

        const previewDuration =
          Number.isFinite(patternPreviewDurationSeconds) && patternPreviewDurationSeconds > 0
            ? patternPreviewDurationSeconds
            : null;

        if (yarnFlowCycleElement) {
          if (previewDuration !== null && previewProgressRatio !== null) {
            const elapsedSeconds = previewProgressRatio * previewDuration;
            const remainingSeconds = Math.max(previewDuration - elapsedSeconds, 0);
            yarnFlowCycleElement.textContent =
              `Cycle timing: ${elapsedSeconds.toFixed(1)} s elapsed · ${remainingSeconds.toFixed(1)} s remaining.`;
            const cycleTone =
              previewProgressRatio >= 0.999
                ? 'ready'
                : yarnExtrusionActive
                  ? 'ready'
                  : 'info';
            setTone(yarnFlowCycleElement, cycleTone);
          } else {
            yarnFlowCycleElement.textContent = yarnFlowCycleFallbackMessage;
            setTone(yarnFlowCycleElement, 'neutral');
          }
>>>>>>> 847f64b2
        }

        if (yarnFlowQueueElement) {
          const totalFeedSteps = Array.isArray(yarnFeedStepIndices)
            ? yarnFeedStepIndices.length
            : 0;
          if (totalFeedSteps > 0 && Number.isFinite(stepIndex)) {
            let remainingFeeds = 0;
            for (let index = 0; index < totalFeedSteps; index += 1) {
              const feedStep = yarnFeedStepIndices[index];
              if (typeof feedStep === 'number' && feedStep > stepIndex) {
                remainingFeeds += 1;
              }
            }
            const summary = `Remaining feed pulses: ${remainingFeeds} of ${totalFeedSteps}.`;
            yarnFlowQueueElement.textContent = summary;
            setTone(yarnFlowQueueElement, remainingFeeds === 0 ? 'ready' : 'info');
          } else {
            yarnFlowQueueElement.textContent =
              'Remaining feed pulses: None in this preview.';
            setTone(yarnFlowQueueElement, 'neutral');
          }
        }

        if (yarnFlowUpcomingElement) {
          const totalFeedSteps = Array.isArray(yarnFeedStepIndices)
            ? yarnFeedStepIndices.length
            : 0;
          if (totalFeedSteps > 0 && Number.isFinite(stepIndex)) {
            const upcomingIndices = [];
            for (let index = 0; index < totalFeedSteps; index += 1) {
              const feedStep = yarnFeedStepIndices[index];
              if (typeof feedStep === 'number' && feedStep > stepIndex) {
                upcomingIndices.push(feedStep);
              }
            }

            if (upcomingIndices.length > 0) {
              const previewLabels = upcomingIndices
                .slice(0, 4)
                .map((value) => `#${value + 1}`);
              let summary = `Next feed pulses: ${previewLabels.join(', ')}`;
              if (upcomingIndices.length > previewLabels.length) {
                summary += ', …';
              }
              yarnFlowUpcomingElement.textContent = `${summary}.`;
              setTone(yarnFlowUpcomingElement, 'info');
            } else {
              yarnFlowUpcomingElement.textContent =
                'Next feed pulses: None remaining in this preview.';
              setTone(yarnFlowUpcomingElement, 'ready');
            }
          } else {
            yarnFlowUpcomingElement.textContent =
              'Next feed pulses: None in this preview.';
            setTone(yarnFlowUpcomingElement, 'neutral');
          }
        }

        if (yarnFlowTimingElement) {
          const preview =
            patternPreviewGroup &&
            patternPreviewGroup.userData &&
            typeof patternPreviewGroup.userData === 'object'
              ? patternPreviewGroup.userData.preview || null
              : null;
          const cumulativeDistances =
            preview && Array.isArray(preview.cumulativeDistances)
              ? preview.cumulativeDistances
              : null;
          const totalDistance =
            preview && Number.isFinite(preview.totalDistance)
              ? preview.totalDistance
              : null;
          const totalDuration = previewDuration;
          const hasProgress = Number.isFinite(progressRatio);
          const hasFeedSteps =
            Array.isArray(yarnFeedStepIndices) && yarnFeedStepIndices.length > 0;

          if (
            !hasProgress ||
            !hasFeedSteps ||
            !cumulativeDistances ||
            !Number.isFinite(totalDistance) ||
            !totalDuration ||
            totalDuration <= 0 ||
            totalDistance <= 0
          ) {
            yarnFlowTimingElement.textContent = yarnFlowTimingFallbackMessage;
            setTone(yarnFlowTimingElement, 'neutral');
          } else {
            const clampedProgress = Math.min(Math.max(progressRatio, 0), 1);
            const currentTime = clampedProgress * totalDuration;
            const countdowns = [];

            yarnFeedStepIndices.forEach((feedStep) => {
              if (typeof feedStep !== 'number') {
                return;
              }
              const clampedIndex = Math.min(
                Math.max(Math.round(feedStep), 0),
                cumulativeDistances.length - 1,
              );
              const distance = cumulativeDistances[clampedIndex];
              if (!Number.isFinite(distance)) {
                return;
              }
              const progress = Math.min(
                Math.max(distance / totalDistance, 0),
                1,
              );
              const eventTime = progress * totalDuration;
              let delta = eventTime - currentTime;
              if (delta < 0) {
                delta += totalDuration;
              }
              countdowns.push({ step: feedStep, delta });
            });

            if (countdowns.length === 0) {
              yarnFlowTimingElement.textContent =
                'Feed timing: No additional feed pulses in this preview.';
              setTone(yarnFlowTimingElement, 'ready');
            } else {
              countdowns.sort((a, b) => a.delta - b.delta);
              const next = countdowns[0];
              const segments = [`Next in ${next.delta.toFixed(1)} s (#${next.step + 1})`];
              if (countdowns.length > 1) {
                const second = countdowns[1];
                segments.push(
                  `Following: #${second.step + 1} in ${second.delta.toFixed(1)} s`,
                );
              }
              yarnFlowTimingElement.textContent = `Feed timing: ${segments.join(
                '; ',
              )}.`;
              setTone(
                yarnFlowTimingElement,
                yarnExtrusionActive ? 'ready' : 'info',
              );
            }
          }
        }

        if (yarnFlowPositionElement) {
          const positionSegments = [
            `X ${formatCoordinate(event.x)} mm`,
            `Y ${formatCoordinate(event.y)} mm`,
            `Z ${formatCoordinate(event.z)} mm`,
            `E ${formatCoordinate(event.extrusion)} mm`,
          ];
          yarnFlowPositionElement.textContent = `Coordinates: ${positionSegments.join(' · ')}`;
          setTone(yarnFlowPositionElement, yarnExtrusionActive ? 'ready' : 'info');
        }
      }

      function normalizeHomeState(value) {
        if (typeof value !== 'string') {
          return null;
        }

        const trimmed = value.trim();
        return trimmed.length > 0 ? trimmed : null;
      }

      function updateHomingGuardPanel(defaults) {
        if (!homingGuardStatusElement || !homingGuardHomeStateElement) {
          return;
        }

        const guard = defaults && typeof defaults === 'object' ? defaults : null;
        const requireHome =
          typeof guard?.require_home === 'boolean' ? guard.require_home : null;
        const homeState = normalizeHomeState(guard?.home_state);

        if (requireHome === null && !homeState) {
          homingGuardStatusElement.textContent = homingGuardFallbackMessage;
          setTone(homingGuardStatusElement, 'neutral');
          homingGuardHomeStateElement.textContent = '';
          homingGuardHomeStateElement.style.display = 'none';
          return;
        }

        homingGuardHomeStateElement.style.display = '';

        if (requireHome === true) {
          homingGuardStatusElement.textContent =
            'Requires a homed machine before executing this planner preview.';
          setTone(homingGuardStatusElement, 'warning');
        } else if (requireHome === false) {
          homingGuardStatusElement.textContent =
            'Homing optional for this planner preview.';
          setTone(homingGuardStatusElement, 'info');
        } else {
          homingGuardStatusElement.textContent = homingGuardFallbackMessage;
          setTone(homingGuardStatusElement, 'neutral');
        }

        if (homeState) {
          const normalized = homeState.toLowerCase();
          let stateTone = 'info';
          if (normalized === 'homed') {
            stateTone = 'ready';
          } else if (requireHome) {
            stateTone = 'warning';
          }
          homingGuardHomeStateElement.textContent = `Recorded home state: ${homeState}`;
          setTone(homingGuardHomeStateElement, stateTone);
        } else {
          homingGuardHomeStateElement.textContent = 'Recorded home state unavailable.';
          setTone(homingGuardHomeStateElement, 'warning');
        }
      }

      function eventsFromPlannerPayload(payload) {
        if (!payload || typeof payload !== 'object') {
          return [];
        }
        const commands = Array.isArray(payload.commands) ? payload.commands : [];
        return commands.map((entry) => {
          const state = entry && typeof entry === 'object' ? entry.state || {} : {};
          return {
            comment: typeof entry?.comment === 'string' ? entry.comment : null,
            x: normalizeNumber(state.x_mm),
            y: normalizeNumber(state.y_mm),
            z: normalizeNumber(state.z_mm),
            extrusion: normalizeNumber(state.extrusion_mm),
          };
        });
      }

      function applyPatternPlannerEvents(events, options = {}) {
        if (Object.prototype.hasOwnProperty.call(options, 'defaults')) {
          plannerDefaults =
            options.defaults && typeof options.defaults === 'object'
              ? options.defaults
              : null;
        }
        updateHomingGuardPanel(plannerDefaults);
        updatePlannerDefaultsPanel(plannerDefaults);

        patternPlannerEvents = Array.isArray(events) ? [...events] : [];
        yarnFeedStepIndices = [];
        patternExtrusionBaseline = 0;
        patternExtrusionTarget = 0;
        if (patternPlannerEvents.length === 0 && options.resetOverlay !== false) {
          plannerMetadata = null;
        } else {
          const metadataInput = Object.prototype.hasOwnProperty.call(options, 'metadata')
            ? options.metadata
            : plannerMetadata;
          plannerMetadata = buildPlannerMetadata(metadataInput, patternPlannerEvents);
        }
        updatePlannerMetadataPanel(plannerMetadata);
        const providedBounds = Object.prototype.hasOwnProperty.call(options, 'bounds')
          ? normalizeBounds(options.bounds)
          : null;
        plannerBounds = providedBounds ?? computeBoundsFromEvents(patternPlannerEvents);
        const [extrusionBaseline, extrusionTarget] = computeExtrusionSummary(
          patternPlannerEvents,
          plannerBounds,
        );
        patternExtrusionBaseline = extrusionBaseline;
        patternExtrusionTarget = extrusionTarget;
        spoolProgressRatio = 0;
        if (patternPlannerEvents.length > 0) {
          patternPlannerEvents.forEach((event, index) => {
            const comment =
              typeof event?.comment === 'string' ? event.comment.toLowerCase() : '';
            if (comment.includes('feed yarn')) {
              yarnFeedStepIndices.push(index);
            }
          });
        }
        updatePatternBoundsOverlay(plannerBounds);

        if (patternPreviewContainer) {
          if (patternPreviewGroup) {
            patternPreviewContainer.remove(patternPreviewGroup);
          }
          patternPreviewGroup = buildPlannerPreview(patternPlannerEvents, {
            bounds: plannerBounds,
          });
          patternPreviewGroup.position.set(0, 0, 0.01);
          patternPreviewContainer.add(patternPreviewGroup);
        }

        if (patternPlannerEvents.length > 0) {
          lastPatternStepIndex = -1;
          lastPatternProgress = -1;
          updatePatternOverlay(0, 0);
        } else if (options.resetOverlay !== false) {
          lastPatternStepIndex = -1;
          lastPatternProgress = -1;
          if (patternStepElement) {
            patternStepElement.textContent = 'Planner preview idle.';
          }
          if (patternStepIndexElement) {
            patternStepIndexElement.textContent = 'No planner steps loaded';
          }
          if (patternProgressBarElement) {
            patternProgressBarElement.style.width = '0%';
          }
          if (patternPositionElement) {
            patternPositionElement.textContent = 'Position: Awaiting planner coordinates…';
            setTone(patternPositionElement, 'neutral');
          }
          if (homingGuardPositionElement) {
            homingGuardPositionElement.textContent = homingGuardPositionFallbackMessage;
            setTone(homingGuardPositionElement, 'neutral');
          }
          resetYarnFlowPanel();
        }
      }

      function updateMachineProfilePanel(machineProfile) {
        if (!machineProfileStatusElement || !machineProfileAxesElement) {
          return;
        }

        while (machineProfileAxesElement.firstChild) {
          machineProfileAxesElement.removeChild(machineProfileAxesElement.firstChild);
        }

        const axes =
          machineProfile && typeof machineProfile === 'object'
            ? machineProfile.axes || null
            : null;
        const entries =
          axes && typeof axes === 'object' ? Object.entries(axes).filter(Boolean) : [];

        if (!entries || entries.length === 0) {
          machineProfileStatusElement.textContent = machineProfileFallbackMessage;
          return;
        }

        machineProfileStatusElement.textContent = 'Planner-aligned axis settings:';

        entries
          .sort((a, b) => a[0].localeCompare(b[0]))
          .forEach(([name, axis]) => {
            if (!axis || typeof axis !== 'object') {
              return;
            }

            const listItem = document.createElement('li');
            const segments = [];

            const stepsPerMm = Number(axis.steps_per_mm);
            if (Number.isFinite(stepsPerMm)) {
              segments.push(`${stepsPerMm.toFixed(1)} steps/mm`);
            }

            const microstepping = Number(axis.microstepping);
            if (Number.isFinite(microstepping)) {
              segments.push(`×${microstepping} microstepping`);
            }

            const travelMin = Number(axis.travel_min_mm);
            const travelMax = Number(axis.travel_max_mm);
            if (Number.isFinite(travelMin) && Number.isFinite(travelMax)) {
              segments.push(`travel ${travelMin.toFixed(1)}–${travelMax.toFixed(1)} mm`);
            }

            if (segments.length === 0) {
              segments.push('metadata unavailable');
            }

            listItem.textContent = `${name} axis — ${segments.join(' · ')}`;
            machineProfileAxesElement.appendChild(listItem);
          });
      }

      async function loadPlannerPreviewFromSource() {
        if (patternStepElement) {
          patternStepElement.textContent = 'Loading base chain row planner preview…';
        }
        if (patternStepIndexElement) {
          patternStepIndexElement.textContent = 'Fetching pattern_cli export';
        }
        if (patternProgressBarElement) {
          patternProgressBarElement.style.width = '0%';
        }
        if (statusElement) {
          updateStatus('Loading Pattern Studio preview…');
        }

        try {
          const response = await fetch(patternPreviewSource, { cache: 'no-cache' });
          if (!response.ok) {
            throw new Error(`HTTP ${response.status}`);
          }
          const payload = await response.json();
          const events = eventsFromPlannerPayload(payload);
          if (!events.length) {
            throw new Error('Planner file contained no commands');
          }
          const defaults = payload?.defaults ?? null;
          const bounds = payload?.bounds ?? null;
          const metadata = {
            version: payload?.version ?? null,
            units: typeof payload?.units === 'string' ? payload.units : null,
            source: 'Base chain row asset',
          };
          applyPatternPlannerEvents(events, { defaults, bounds, metadata });
          updateMachineProfilePanel(payload?.machine_profile ?? null);
          if (statusElement) {
            updateStatus('Pattern Studio preview synced with base chain row.');
          }
        } catch (error) {
          console.warn('Unable to load planner preview', error);
          applyPatternPlannerEvents(fallbackPatternPlannerEvents, {
            defaults: { ...fallbackPatternDefaults },
            metadata: {
              version: 1,
              units: 'millimeters',
              source: 'Fallback preview',
            },
          });
          updateMachineProfilePanel(null);
          if (statusElement) {
            updateStatus('Using fallback planner preview.');
          }
        }
      }

      function buildPlannerPreview(events, options = {}) {
        const group = new THREE.Group();
        group.name = 'pattern-planner-preview';

        const sanitizedBounds = normalizeBounds(options.bounds);

        if (!Array.isArray(events) || events.length === 0) {
          group.userData.preview = {
            points: [],
            cumulativeDistances: [],
            totalDistance: 0,
            marker: null,
            halo: null,
            haloMaterial: null,
            bounds: sanitizedBounds ?? null,
          };
          return group;
        }

        const initialX = coerceFiniteNumber(events[0]?.x) ?? 0;
        const initialY = coerceFiniteNumber(events[0]?.y) ?? 0;
        const initialExtrusion = coerceFiniteNumber(events[0]?.extrusion) ?? 0;

        let minX = initialX;
        let maxX = initialX;
        let minY = initialY;
        let maxY = initialY;
        let maxExtrusion = initialExtrusion;

        events.forEach((event) => {
          const xValue = coerceFiniteNumber(event.x);
          if (xValue !== null) {
            minX = Math.min(minX, xValue);
            maxX = Math.max(maxX, xValue);
          }
          const yValue = coerceFiniteNumber(event.y);
          if (yValue !== null) {
            minY = Math.min(minY, yValue);
            maxY = Math.max(maxY, yValue);
          }
          const extrusionValue = coerceFiniteNumber(event.extrusion);
          if (extrusionValue !== null) {
            maxExtrusion = Math.max(maxExtrusion, extrusionValue);
          }
        });

        const fallbackBounds = {};
        if (Number.isFinite(minX) && Number.isFinite(maxX) && maxX >= minX) {
          fallbackBounds.x = { min: minX, max: maxX };
        }
        if (Number.isFinite(minY) && Number.isFinite(maxY) && maxY >= minY) {
          fallbackBounds.y = { min: minY, max: maxY };
        }
        if (Number.isFinite(maxExtrusion)) {
          fallbackBounds.extrusion = { min: 0, max: maxExtrusion };
        }

        const computedBounds = sanitizedBounds
          ?? (Object.keys(fallbackBounds).length > 0 ? fallbackBounds : null);
        const hoverBounds = computedBounds
          ?? (Object.keys(fallbackBounds).length > 0 ? fallbackBounds : null);

        const displayXMin = Number.isFinite(computedBounds?.x?.min)
          ? computedBounds.x.min
          : Number.isFinite(minX)
            ? minX
            : 0;
        const displayXMax = Number.isFinite(computedBounds?.x?.max)
          ? computedBounds.x.max
          : Number.isFinite(maxX)
            ? maxX
            : displayXMin + 1;
        const displayYMin = Number.isFinite(computedBounds?.y?.min)
          ? computedBounds.y.min
          : Number.isFinite(minY)
            ? minY
            : 0;
        const displayYMax = Number.isFinite(computedBounds?.y?.max)
          ? computedBounds.y.max
          : Number.isFinite(maxY)
            ? maxY
            : displayYMin + 1;
        const displayExtrusionMin = Number.isFinite(computedBounds?.extrusion?.min)
          ? computedBounds.extrusion.min
          : 0;
        const displayExtrusionMax = Number.isFinite(computedBounds?.extrusion?.max)
          ? computedBounds.extrusion.max
          : Number.isFinite(maxExtrusion)
            ? maxExtrusion
            : displayExtrusionMin + 0.01;

        const planeWidth = 0.72;
        const planeHeight = 0.52;
        const usableWidth = planeWidth * 0.88;
        const usableHeight = planeHeight * 0.82;

        const xSpan = Math.max(displayXMax - displayXMin, 1);
        const ySpan = Math.max(displayYMax - displayYMin, 1);
        const extrusionSpan = Math.max(
          displayExtrusionMax - displayExtrusionMin,
          0.01,
        );

        const positions = new Float32Array(events.length * 3);
        const colors = new Float32Array(events.length * 3);
        const points = [];

        events.forEach((event, index) => {
          const xValue = coerceFiniteNumber(event.x);
          const yValue = coerceFiniteNumber(event.y);
          const extrusionValue = coerceFiniteNumber(event.extrusion);

          const safeX = xValue === null ? displayXMin : xValue;
          const safeY = yValue === null ? displayYMin : yValue;
          const safeExtrusion =
            extrusionValue === null ? displayExtrusionMin : extrusionValue;

          const normalizedX = (safeX - displayXMin) / xSpan;
          const normalizedY = (safeY - displayYMin) / ySpan;
          const centeredX = normalizedX - 0.5;
          const centeredY = normalizedY - 0.5;
          const xPos = centeredX * usableWidth;
          const yPos = centeredY * usableHeight;
          const extrusionRatio = Math.max(safeExtrusion - displayExtrusionMin, 0) / extrusionSpan;
          const zPos = 0.02 + extrusionRatio * 0.06;
          const point = new THREE.Vector3(xPos, yPos, zPos);
          points.push(point);

          positions[index * 3] = point.x;
          positions[index * 3 + 1] = point.y;
          positions[index * 3 + 2] = point.z;

          const comment = typeof event.comment === 'string' ? event.comment : '';
          const isExtruding = comment.includes('feed yarn');
          const color = new THREE.Color(isExtruding ? 0xffb46b : 0x7fb3ff);
          colors[index * 3] = color.r;
          colors[index * 3 + 1] = color.g;
          colors[index * 3 + 2] = color.b;
        });

        const boundsGroup = new THREE.Group();
        boundsGroup.name = 'planner-bounds-overlay';
        boundsGroup.position.set(0, 0, 0);
        group.add(boundsGroup);

        const halfWidth = usableWidth / 2;
        const halfHeight = usableHeight / 2;
        const outlineGeometry = new THREE.BufferGeometry().setFromPoints([
          new THREE.Vector3(-halfWidth, -halfHeight, 0),
          new THREE.Vector3(halfWidth, -halfHeight, 0),
          new THREE.Vector3(halfWidth, halfHeight, 0),
          new THREE.Vector3(-halfWidth, halfHeight, 0),
        ]);
        const outlineMaterial = new THREE.LineBasicMaterial({
          color: 0xdbe4ff,
          transparent: true,
          opacity: 0.85,
          depthTest: false,
        });
        const outline = new THREE.LineLoop(outlineGeometry, outlineMaterial);
        outline.renderOrder = 2;
        boundsGroup.add(outline);

        const fillMaterial = new THREE.MeshBasicMaterial({
          color: 0x6f83ff,
          transparent: true,
          opacity: 0.16,
          depthWrite: false,
          depthTest: false,
        });
        const fill = new THREE.Mesh(new THREE.PlaneGeometry(usableWidth, usableHeight), fillMaterial);
        fill.position.z = -0.0005;
        fill.renderOrder = 1;
        boundsGroup.add(fill);
        addHoverInfo(fill, buildBoundsHoverText(hoverBounds), { passthrough: true });

        const geometry = new THREE.BufferGeometry();
        geometry.setAttribute('position', new THREE.BufferAttribute(positions, 3));
        geometry.setAttribute('color', new THREE.BufferAttribute(colors, 3));

        const lineMaterial = new THREE.LineBasicMaterial({
          vertexColors: true,
          transparent: true,
          opacity: 0.95,
        });

        const line = new THREE.Line(geometry, lineMaterial);
        line.renderOrder = 3;
        group.add(line);

        const cumulativeDistances = [0];
        for (let index = 1; index < points.length; index += 1) {
          const previous = points[index - 1];
          const current = points[index];
          const distance = current.distanceTo(previous);
          cumulativeDistances.push(cumulativeDistances[index - 1] + distance);
        }
        const totalDistance =
          cumulativeDistances[cumulativeDistances.length - 1] || 1.0;

        const marker = new THREE.Mesh(
          new THREE.SphereGeometry(0.02, 20, 20),
          new THREE.MeshStandardMaterial({
            color: 0xf5f9ff,
            emissive: 0x88aaff,
            emissiveIntensity: 1.2,
            metalness: 0.35,
            roughness: 0.25,
          }),
        );
        marker.castShadow = true;
        marker.position.copy(points[0]);
        group.add(marker);

        const haloMaterial = new THREE.MeshBasicMaterial({
          color: 0xb9caff,
          transparent: true,
          opacity: 0.5,
          side: THREE.DoubleSide,
        });
        const halo = new THREE.Mesh(
          new THREE.RingGeometry(0.04, 0.065, 32),
          haloMaterial,
        );
        halo.rotation.x = Math.PI / 2;
        halo.position.copy(marker.position);
        group.add(halo);

        const previewLabel = buildLabel('Base Chain Row', '#ffe7c9');
        previewLabel.position.set(0, usableHeight * 0.75, 0.05);
        previewLabel.scale.multiplyScalar(0.28);
        group.add(previewLabel);

        group.userData.preview = {
          points,
          cumulativeDistances,
          totalDistance,
          marker,
          halo,
          haloMaterial,
          bounds: hoverBounds,
        };

        return group;
      }

      function disposePreviewGroup(group) {
        group.traverse((child) => {
          if (child.geometry) {
            child.geometry.dispose();
          }
          if (child.material) {
            const materials = Array.isArray(child.material)
              ? child.material
              : [child.material];
            materials.forEach((material) => {
              if (material.map && typeof material.map.dispose === 'function') {
                material.map.dispose();
              }
              if (typeof material.dispose === 'function') {
                material.dispose();
              }
            });
          }
        });
      }

      function updatePatternOverlay(stepIndex, progressRatio) {
        if (!patternStepElement) {
          return;
        }

        const totalSteps = patternPlannerEvents.length;
        if (totalSteps === 0) {
          yarnExtrusionActive = false;
          lastPatternStepIndex = -1;
          lastPatternProgress = -1;
          spoolProgressRatio = 0;
          if (patternProgressBarElement) {
            patternProgressBarElement.style.width = '0%';
          }
          if (patternPositionElement) {
            patternPositionElement.textContent =
              'Position: Awaiting planner coordinates…';
            setTone(patternPositionElement, 'neutral');
          }
          if (homingGuardPositionElement) {
            homingGuardPositionElement.textContent = homingGuardPositionFallbackMessage;
            setTone(homingGuardPositionElement, 'neutral');
          }
          resetYarnFlowPanel();
          return;
        }

        const clampedIndex = Math.min(Math.max(stepIndex, 0), totalSteps - 1);
        const clampedProgress = Math.min(Math.max(progressRatio, 0), 1);
        const event = patternPlannerEvents[clampedIndex] ?? {};
        const progressDelta = Math.abs(clampedProgress - lastPatternProgress);
        const progressChanged = progressDelta > 1e-4;
        const progressBarNeedsUpdate = progressDelta > 0.01;

        if (clampedIndex !== lastPatternStepIndex) {
          const comment =
            typeof event.comment === 'string' && event.comment.trim().length > 0
              ? event.comment
              : 'Planner preview event';
          patternStepElement.textContent = comment;
          if (patternStepIndexElement) {
            patternStepIndexElement.textContent = `Step ${clampedIndex + 1} of ${totalSteps}`;
          }
          yarnExtrusionActive =
            typeof comment === 'string' && comment.toLowerCase().includes('feed yarn');
          if (patternPositionElement) {
            const positionSegments = [
              `X ${formatCoordinate(event.x)} mm`,
              `Y ${formatCoordinate(event.y)} mm`,
              `Z ${formatCoordinate(event.z)} mm`,
              `E ${formatCoordinate(event.extrusion)} mm`,
            ];
            patternPositionElement.textContent = `Position: ${positionSegments.join(' · ')}`;
            setTone(patternPositionElement, yarnExtrusionActive ? 'ready' : 'info');
            if (homingGuardPositionElement) {
              homingGuardPositionElement.textContent = `Coordinates: ${positionSegments.join(' · ')}`;
              setTone(homingGuardPositionElement, yarnExtrusionActive ? 'ready' : 'info');
            }
          }
        }

        if (progressBarNeedsUpdate && patternProgressBarElement) {
          patternProgressBarElement.style.width = `${(clampedProgress * 100).toFixed(1)}%`;
        }

        if (clampedIndex !== lastPatternStepIndex || progressChanged) {
          updateYarnFlowPanel(event, clampedIndex, totalSteps, clampedProgress);
        }

        if (clampedIndex !== lastPatternStepIndex) {
          lastPatternStepIndex = clampedIndex;
        }
        if (progressChanged) {
          lastPatternProgress = clampedProgress;
        }
      }
      function updatePatternPreview(elapsedSeconds) {
        if (!patternPreviewGroup) {
          return;
        }
        const preview = patternPreviewGroup.userData.preview;
        if (!preview || preview.totalDistance <= 0) {
          return;
        }

        const cycle = patternPreviewDurationSeconds;
        const wrapped = cycle > 0 ? elapsedSeconds % cycle : elapsedSeconds;
        const progress = wrapped / cycle;
        const targetDistance = progress * preview.totalDistance;

        let index = 0;
        while (
          index < preview.cumulativeDistances.length - 1 &&
          preview.cumulativeDistances[index + 1] < targetDistance
        ) {
          index += 1;
        }

        const startPoint = preview.points[index];
        const endPoint = preview.points[Math.min(index + 1, preview.points.length - 1)];
        const startDistance = preview.cumulativeDistances[index];
        const endDistance = preview.cumulativeDistances[
          Math.min(index + 1, preview.cumulativeDistances.length - 1)
        ];
        const segmentSpan = Math.max(endDistance - startDistance, 1e-6);
        const segmentProgress = (targetDistance - startDistance) / segmentSpan;

        preview.marker.position.lerpVectors(startPoint, endPoint, segmentProgress);
        const pulse = 0.6 + 0.4 * Math.sin(elapsedSeconds * 3.0);
        preview.marker.material.emissiveIntensity = pulse;

        if (preview.halo) {
          preview.halo.position.copy(preview.marker.position);
          const haloPulse = 0.35 + 0.3 * Math.sin(elapsedSeconds * 2.2);
          preview.haloMaterial.opacity = haloPulse;
        }

        updatePatternOverlay(index, progress);
      }

      function createSafetyShield() {
        const shieldGroup = new THREE.Group();
        shieldGroup.name = 'safety-shield';

        const shellMaterial = new THREE.MeshPhysicalMaterial({
          color: 0x9fb7ff,
          transparent: true,
          opacity: 0.18,
          roughness: 0.08,
          metalness: 0.05,
          transmission: 0.82,
          thickness: 0.5,
          clearcoat: 0.6,
          clearcoatRoughness: 0.08,
        });

        const shell = new THREE.Mesh(
          new THREE.BoxGeometry(7.6, 4.8, 5.6),
          shellMaterial,
        );
        shell.position.set(0, 2.6, 0.3);
        shell.castShadow = false;
        shell.receiveShadow = false;
        shieldGroup.add(shell);
        addHoverInfo(
          shell,
          'Polycarbonate shield: translucent enclosure that keeps hands clear during motion demos.',
          { passthrough: true },
        );

        const edgeMaterial = new THREE.LineBasicMaterial({
          color: 0xc4d7ff,
          transparent: true,
          opacity: 0.55,
        });
        const shellEdges = new THREE.LineSegments(
          new THREE.EdgesGeometry(shell.geometry),
          edgeMaterial,
        );
        shell.add(shellEdges);

        const hingeMaterial = new THREE.MeshStandardMaterial({
          color: 0x4d5c87,
          metalness: 0.55,
          roughness: 0.35,
          emissive: 0x20283f,
        });

        const hinge = new THREE.Mesh(
          new THREE.CylinderGeometry(0.08, 0.08, 4.4, 24),
          hingeMaterial,
        );
        hinge.rotation.z = Math.PI / 2;
        hinge.position.set(3.65, 2.6, 0.3);
        hinge.castShadow = true;
        shieldGroup.add(hinge);

        const doorMaterial = new THREE.MeshPhysicalMaterial({
          color: 0xaec9ff,
          transparent: true,
          opacity: 0.22,
          roughness: 0.1,
          transmission: 0.88,
          thickness: 0.45,
          metalness: 0.02,
        });

        const doorPivot = new THREE.Group();
        doorPivot.position.set(3.65, 2.6, 0.3);
        doorPivot.rotation.y = THREE.MathUtils.degToRad(-18);

        const door = new THREE.Mesh(
          new THREE.BoxGeometry(0.14, 4.4, 5.2),
          doorMaterial,
        );
        door.castShadow = false;
        door.receiveShadow = false;
        doorPivot.add(door);
        addHoverInfo(
          door,
          'Access door swings open for maintenance while keeping bystanders protected.',
        );

        const doorEdges = new THREE.LineSegments(
          new THREE.EdgesGeometry(door.geometry),
          new THREE.LineBasicMaterial({
            color: 0x90b4ff,
            transparent: true,
            opacity: 0.65,
          }),
        );
        door.add(doorEdges);
        shieldGroup.add(doorPivot);

        const latch = new THREE.Mesh(
          new THREE.BoxGeometry(0.12, 0.6, 0.6),
          hingeMaterial,
        );
        latch.position.set(3.9, 2.0, 2.8);
        latch.rotation.y = THREE.MathUtils.degToRad(-18);
        latch.castShadow = true;
        shieldGroup.add(latch);

        const glow = new THREE.PointLight(0x9fbfff, 0.8, 7.0);
        glow.position.set(3.1, 3.8, 2.2);
        shieldGroup.add(glow);

        const label = buildLabel('Polycarbonate Shield', '#d7e5ff');
        label.position.set(0, 4.9, 0.3);
        label.scale.multiplyScalar(0.55);
        shieldGroup.add(label);

        return shieldGroup;
      }

      function createSafeAccessPath() {
        const group = new THREE.Group();
        group.name = 'safe-access-path';

        const pathGeometry = new THREE.PlaneGeometry(3.0, 1.8);
        const pathMaterial = new THREE.MeshStandardMaterial({
          color: 0x66fddf,
          emissive: 0x1b7561,
          emissiveIntensity: 0.5,
          metalness: 0.08,
          roughness: 0.3,
          transparent: true,
          opacity: 0.72,
          side: THREE.DoubleSide,
          depthWrite: false,
        });
        const path = new THREE.Mesh(pathGeometry, pathMaterial);
        path.rotation.x = -Math.PI / 2;
        path.position.set(4.5, 0.025, 0.35);
        path.receiveShadow = false;
        group.add(path);
        addHoverInfo(
          path,
          'Mint-lit safe access path — follow the alternating, pulsing footprints to service the crochet cell without clipping hardware.',
        );
        safeAccessHighlights.push({
          material: pathMaterial,
          baseIntensity: 0.5,
          amplitude: 0.25,
          speed: 1.8,
          baseOpacity: 0.72,
          opacityAmplitude: 0.1,
          phaseOffset: 0,
        });

        const outline = new THREE.LineSegments(
          new THREE.EdgesGeometry(pathGeometry),
          new THREE.LineBasicMaterial({
            color: 0xa9fff0,
            transparent: true,
            opacity: 0.65,
          }),
        );
        outline.rotation.x = -Math.PI / 2;
        outline.position.copy(path.position);
        outline.position.y += 0.002;
        group.add(outline);

        const arrowMaterial = new THREE.MeshStandardMaterial({
          color: 0xc4fff3,
          emissive: 0x2c9c83,
          emissiveIntensity: 0.6,
          metalness: 0.12,
          roughness: 0.25,
        });
        const arrow = new THREE.Mesh(new THREE.ConeGeometry(0.18, 0.46, 32), arrowMaterial);
        arrow.rotation.z = -Math.PI / 2;
        arrow.position.set(3.55, 0.38, 0.35);
        arrow.castShadow = true;
        group.add(arrow);
        safeAccessHighlights.push({
          material: arrowMaterial,
          baseIntensity: 0.6,
          amplitude: 0.25,
          speed: 2.3,
          phaseOffset: Math.PI / 3,
        });

        const footstepGeometry = new THREE.CircleGeometry(0.26, 40);

        function createStepBadge(stepNumber, footSide) {
          const canvas = document.createElement('canvas');
          canvas.width = 256;
          canvas.height = 256;
          const context = canvas.getContext('2d');

          if (context) {
            context.clearRect(0, 0, canvas.width, canvas.height);

            context.save();
            context.translate(canvas.width / 2, canvas.height / 2);
            context.beginPath();
            context.arc(0, 0, canvas.width * 0.42, 0, Math.PI * 2);
            context.fillStyle = 'rgba(12, 37, 32, 0.84)';
            context.fill();
            context.lineWidth = canvas.width * 0.05;
            context.strokeStyle = 'rgba(214, 255, 245, 0.82)';
            context.stroke();
            context.restore();

            context.fillStyle = '#d6fff5';
            context.textAlign = 'center';
            context.textBaseline = 'middle';

            context.font = `${canvas.height * 0.18}px "Segoe UI", sans-serif`;
            context.fillText('STEP', canvas.width / 2, canvas.height * 0.28);

            context.font = `700 ${canvas.height * 0.36}px "Segoe UI", sans-serif`;
            context.fillText(String(stepNumber), canvas.width / 2, canvas.height * 0.55);

            context.font = `${canvas.height * 0.17}px "Segoe UI", sans-serif`;
            context.fillText(footSide.toUpperCase(), canvas.width / 2, canvas.height * 0.78);
          }

          const texture = new THREE.CanvasTexture(canvas);
          texture.colorSpace = THREE.SRGBColorSpace;

          const material = new THREE.MeshStandardMaterial({
            map: texture,
            transparent: true,
            opacity: 0.95,
            metalness: 0.12,
            roughness: 0.45,
            emissive: 0x1e4d3f,
            emissiveIntensity: 0.65,
            side: THREE.DoubleSide,
            depthWrite: false,
          });

          const geometry = new THREE.PlaneGeometry(0.52, 0.52);
          const badge = new THREE.Mesh(geometry, material);
          badge.renderOrder = 5;

          return { badge, material };
        }

        function addFootstep(x, z, rotationDegrees, phaseOffset, stepNumber) {
          const footSide = stepNumber % 2 === 1 ? 'left' : 'right';
          const footprintMaterial = new THREE.MeshStandardMaterial({
            color: 0xdbfff4,
            emissive: 0x2f9270,
            emissiveIntensity: 0.48,
            metalness: 0.08,
            roughness: 0.24,
            transparent: true,
            opacity: 0.86,
            side: THREE.DoubleSide,
            depthWrite: false,
          });
          const footprint = new THREE.Mesh(footstepGeometry, footprintMaterial);
          footprint.rotation.x = -Math.PI / 2;
          footprint.rotation.y = THREE.MathUtils.degToRad(rotationDegrees);
          footprint.position.set(x, 0.03, z);
          footprint.scale.set(1.45, 1.0, 1.15);
          footprint.renderOrder = 3;
          group.add(footprint);
          addHoverInfo(
            footprint,
            `Safe access step ${stepNumber} — position your ${footSide} foot on the mint marker.`,
          );
          safeAccessHighlights.push({
            material: footprintMaterial,
            baseIntensity: 0.48,
            amplitude: 0.32,
            speed: 2.6,
            phaseOffset,
            baseOpacity: 0.86,
            opacityAmplitude: 0.18,
          });

          const toeMaterial = new THREE.MeshStandardMaterial({
            color: 0xf0fff9,
            emissive: 0x42c9a2,
            emissiveIntensity: 0.55,
            metalness: 0.05,
            roughness: 0.22,
            transparent: true,
            opacity: 0.78,
            depthWrite: false,
          });
          const toe = new THREE.Mesh(new THREE.CircleGeometry(0.1, 24), toeMaterial);
          toe.rotation.x = -Math.PI / 2;
          toe.rotation.y = footprint.rotation.y;
          toe.position.set(
            x + Math.cos(footprint.rotation.y) * 0.22,
            0.031,
            z - Math.sin(footprint.rotation.y) * 0.22,
          );
          toe.scale.set(1.25, 1.0, 1.2);
          toe.renderOrder = 4;
          group.add(toe);
          addHoverInfo(
            toe,
            `Safe access step ${stepNumber} — position your ${footSide} foot on the mint marker.`,
          );
          safeAccessHighlights.push({
            material: toeMaterial,
            baseIntensity: 0.55,
            amplitude: 0.25,
            speed: 2.6,
            phaseOffset: phaseOffset + 0.7,
            baseOpacity: 0.78,
            opacityAmplitude: 0.15,
          });

        const { badge, material } = createStepBadge(stepNumber, footSide);
        const forwardOffset = 0.42;
        const radians = THREE.MathUtils.degToRad(rotationDegrees);
        const facingRadians = THREE.MathUtils.degToRad(rotationDegrees - 90);
        const baseHeight = 0.58;
        const baseTilt = THREE.MathUtils.degToRad(-10);
        badge.position.set(
          x + Math.cos(radians) * forwardOffset,
          baseHeight,
          z - Math.sin(radians) * forwardOffset,
        );
        badge.rotation.y = facingRadians;
        badge.rotation.x = baseTilt;
        group.add(badge);
        addHoverInfo(
          badge,
          `Safe access step ${stepNumber} signage — follow the numbered badges through the door.`,
        );
        safeAccessHighlights.push({
          material,
          baseIntensity: 0.65,
          amplitude: 0.22,
          speed: 2.2,
          phaseOffset: phaseOffset + 0.35,
          baseOpacity: 0.95,
          opacityAmplitude: 0.05,
          object: badge,
          visibleOnly: true,
        });
        stepBadgeControllers.push({
          badge,
          baseHeight,
          amplitude: 0.08,
          speed: 1.8,
          phaseOffset: phaseOffset + 0.35,
          baseTilt,
          tiltAmplitude: THREE.MathUtils.degToRad(3.5),
        });
      }

        const stepSequence = [
          { x: 3.85, z: 0.12, rotation: 8, phase: 0.0, step: 1 },
          { x: 4.15, z: 0.58, rotation: 12, phase: 0.45, step: 2 },
          { x: 4.45, z: 0.12, rotation: 8, phase: 0.9, step: 3 },
          { x: 4.75, z: 0.58, rotation: 12, phase: 1.35, step: 4 },
          { x: 5.05, z: 0.12, rotation: 8, phase: 1.8, step: 5 },
          { x: 5.35, z: 0.58, rotation: 12, phase: 2.25, step: 6 },
        ];
        stepSequence.forEach((step) =>
          addFootstep(step.x, step.z, step.rotation, step.phase, step.step),
        );

        const label = buildLabel('Safe Access Path', '#baffec');
        label.position.set(4.6, 0.92, -0.45);
        label.scale.multiplyScalar(0.44);
        group.add(label);

        const guideLight = new THREE.PointLight(0x8affe4, 1.15, 5.5);
        guideLight.position.set(4.25, 0.9, 0.35);
        group.add(guideLight);

        return group;
      }

      function createBeltGuards() {
        const group = new THREE.Group();
        group.name = 'belt-guards';

        const guardMaterial = new THREE.MeshStandardMaterial({
          color: 0x34425a,
          metalness: 0.55,
          roughness: 0.32,
          emissive: 0x141c29,
          emissiveIntensity: 0.45,
        });

        const windowMaterial = new THREE.MeshPhysicalMaterial({
          color: 0x9eb9ff,
          transparent: true,
          opacity: 0.35,
          roughness: 0.12,
          metalness: 0.1,
          transmission: 0.75,
          thickness: 0.3,
        });

        const clipMaterial = new THREE.MeshStandardMaterial({
          color: 0x485673,
          metalness: 0.5,
          roughness: 0.35,
          emissive: 0x1b2333,
          emissiveIntensity: 0.35,
        });

        const guardLength = FRAME_HALF_WIDTH * 2 - 0.5;
        const guardHeight = 0.16;
        const guardDepth = 0.48;
        const guardY = UPPER_RAIL_Y + 0.18;
        const guardOffsetZ = FRAME_HALF_DEPTH - 0.42;

        [-1, 1].forEach((direction, index) => {
          const guard = new THREE.Mesh(
            new THREE.BoxGeometry(guardLength, guardHeight, guardDepth),
            guardMaterial,
          );
          guard.position.set(0, guardY, direction * guardOffsetZ);
          guard.castShadow = true;
          guard.receiveShadow = true;
          group.add(guard);

          if (index === 0) {
            addHoverInfo(
              guard,
              'Snap-on belt guard — shields CoreXY belts from snagging while leaving inspection slots.',
            );
          }

          const inspectionWindow = new THREE.Mesh(
            new THREE.BoxGeometry(
              guardLength * 0.82,
              guardHeight * 0.55,
              guardDepth * 0.55,
            ),
            windowMaterial,
          );
          inspectionWindow.position.set(0, 0.02, 0);
          inspectionWindow.renderOrder = 1;
          guard.add(inspectionWindow);

          const clipPositions = [-guardLength * 0.42, 0, guardLength * 0.42];
          clipPositions.forEach((xPosition) => {
            const clip = new THREE.Mesh(
              new THREE.BoxGeometry(
                guardHeight * 0.85,
                guardHeight * 0.8,
                guardDepth + 0.12,
              ),
              clipMaterial,
            );
            clip.position.set(xPosition, -guardHeight * 0.5, 0);
            clip.castShadow = true;
            clip.receiveShadow = true;
            guard.add(clip);
          });

          const edgeGeometry = new THREE.EdgesGeometry(
            new THREE.BoxGeometry(guardLength, guardHeight, guardDepth),
          );
          const edgeMaterial = new THREE.LineBasicMaterial({
            color: 0xaec6ff,
            transparent: true,
            opacity: 0.55,
          });
          const edges = new THREE.LineSegments(edgeGeometry, edgeMaterial);
          guard.add(edges);
        });

        const crossGuardLength = FRAME_HALF_DEPTH * 2 - 0.9;
        const crossSpacing = FRAME_HALF_WIDTH - 1.2;

        [-1, 1].forEach((direction) => {
          const crossGuard = new THREE.Mesh(
            new THREE.BoxGeometry(guardHeight, guardHeight, crossGuardLength),
            guardMaterial,
          );
          crossGuard.position.set(direction * crossSpacing, guardY, 0.35);
          crossGuard.castShadow = true;
          crossGuard.receiveShadow = true;
          group.add(crossGuard);

          const crossWindow = new THREE.Mesh(
            new THREE.BoxGeometry(
              guardHeight * 0.6,
              guardHeight * 0.5,
              crossGuardLength * 0.6,
            ),
            windowMaterial,
          );
          crossWindow.position.set(0, 0.015, 0);
          crossWindow.renderOrder = 1;
          crossGuard.add(crossWindow);
        });

        const beltLabel = buildLabel('Snap-On Belt Guards', '#c5d6ff');
        beltLabel.position.set(0, guardY + 0.55, 0.9);
        beltLabel.scale.multiplyScalar(0.45);
        group.add(beltLabel);

        const accent = new THREE.PointLight(0x7ea4ff, 0.9, 5.5);
        accent.position.set(0.4, guardY + 0.3, guardOffsetZ);
        group.add(accent);

        return group;
      }

      function createAxisOrientationBeacons() {
        const group = new THREE.Group();
        group.name = 'axis-orientation-beacons';

        const baseHeight = 0.06;
        const columnHeight = 1.15;
        const arrowLength = 0.9;

        const pedestalMaterial = new THREE.MeshStandardMaterial({
          color: 0x1a2739,
          metalness: 0.38,
          roughness: 0.48,
          emissive: 0x091324,
          emissiveIntensity: 0.35,
        });

        const definitions = [
          {
            axis: 'X',
            color: 0xff6b6b,
            light: 0xffb6a8,
            labelColor: '#ffc9c9',
            direction: new THREE.Vector3(1, 0, 0),
            position: new THREE.Vector3(-3.05, 0, -1.45),
            hover: 'X-axis beacon — points toward positive X travel along the gantry.',
          },
          {
            axis: 'Y',
            color: 0x6bff95,
            light: 0xb9ffd4,
            labelColor: '#c9ffe0',
            direction: new THREE.Vector3(0, 0, 1),
            position: new THREE.Vector3(-3.05, 0, -0.25),
            hover: 'Y-axis beacon — points toward positive Y travel across the plaza.',
          },
          {
            axis: 'Z',
            color: 0x66a0ff,
            light: 0xc2d8ff,
            labelColor: '#d5e5ff',
            direction: new THREE.Vector3(0, 1, 0),
            position: new THREE.Vector3(-3.05, 0, 0.95),
            hover: 'Z-axis beacon — highlights upward motion for plunge depth checks.',
          },
        ];

        const orientationLabelOffset = definitions.reduce(
          (accumulator, definition) => accumulator + definition.position.z,
          0,
        ) / definitions.length;

        definitions.forEach((definition, index) => {
          const { axis, color, light, labelColor, direction, position, hover } = definition;
          const beacon = new THREE.Group();
          beacon.position.copy(position);
          beacon.name = `${axis.toLowerCase()}-axis-beacon`;

          const pedestal = new THREE.Mesh(
            new THREE.CylinderGeometry(0.2, 0.26, baseHeight * 2, 28),
            pedestalMaterial,
          );
          pedestal.position.y = baseHeight;
          pedestal.castShadow = true;
          pedestal.receiveShadow = true;
          beacon.add(pedestal);

          const columnMaterial = new THREE.MeshStandardMaterial({
            color,
            emissive: new THREE.Color(color).multiplyScalar(0.35),
            emissiveIntensity: 0.65,
            metalness: 0.32,
            roughness: 0.32,
            transparent: true,
            opacity: 0.82,
            depthWrite: false,
          });
          const column = new THREE.Mesh(
            new THREE.CylinderGeometry(0.08, 0.08, columnHeight, 36),
            columnMaterial,
          );
          column.position.y = baseHeight * 2 + columnHeight / 2;
          column.castShadow = true;
          column.receiveShadow = true;
          beacon.add(column);
          addHoverInfo(column, hover);
          safeAccessHighlights.push({
            material: columnMaterial,
            baseIntensity: 0.65,
            amplitude: 0.28,
            speed: 2.1,
            phaseOffset: index * 0.6,
            baseOpacity: 0.82,
            opacityAmplitude: 0.12,
          });

          const arrowMaterial = new THREE.MeshStandardMaterial({
            color,
            emissive: new THREE.Color(color).multiplyScalar(0.55),
            emissiveIntensity: 0.9,
            metalness: 0.42,
            roughness: 0.28,
            transparent: true,
            opacity: 0.88,
            depthWrite: false,
          });

          const arrowGroup = new THREE.Group();
          arrowGroup.position.y = baseHeight * 2 + columnHeight;
          const shaftLength = arrowLength * 0.65;
          const tipLength = arrowLength - shaftLength;
          const shaft = new THREE.Mesh(
            new THREE.CylinderGeometry(0.022, 0.022, shaftLength, 20),
            arrowMaterial,
          );
          shaft.position.y = shaftLength / 2;
          shaft.castShadow = true;
          arrowGroup.add(shaft);

          const tip = new THREE.Mesh(
            new THREE.ConeGeometry(0.07, tipLength, 28),
            arrowMaterial,
          );
          tip.position.y = shaftLength + tipLength / 2;
          tip.castShadow = true;
          arrowGroup.add(tip);

          const orientation = new THREE.Quaternion().setFromUnitVectors(
            new THREE.Vector3(0, 1, 0),
            direction.clone().normalize(),
          );
          arrowGroup.quaternion.copy(orientation);
          beacon.add(arrowGroup);
          addHoverInfo(arrowGroup, hover, { passthrough: true });
          safeAccessHighlights.push({
            material: arrowMaterial,
            baseIntensity: 0.9,
            amplitude: 0.35,
            speed: 2.6,
            phaseOffset: 0.4 + index * 0.55,
            baseOpacity: 0.88,
            opacityAmplitude: 0.1,
          });

          const beaconLight = new THREE.PointLight(light, 1.1, 3.2);
          beaconLight.position.set(0, arrowLength, 0);
          arrowGroup.add(beaconLight);

          const label = buildLabel(`${axis}-Axis Beacon`, labelColor);
          label.position.set(0, baseHeight * 2 + columnHeight + arrowLength + 0.22, 0);
          label.scale.multiplyScalar(0.32);
          beacon.add(label);

          group.add(beacon);
        });

        const banner = buildLabel('Axis Orientation Beacons', '#d4e8ff');
        banner.position.set(-3.05, baseHeight * 2 + columnHeight + arrowLength + 0.68, orientationLabelOffset);
        banner.scale.multiplyScalar(0.36);
        group.add(banner);

        return group;
      }

      function createElectronicsBay() {
        const group = new THREE.Group();
        group.name = 'electronics-bay';

        const enclosureMaterial = new THREE.MeshStandardMaterial({
          color: 0x1d2639,
          metalness: 0.48,
          roughness: 0.42,
          emissive: 0x0c1321,
          emissiveIntensity: 0.35,
        });
        const enclosure = new THREE.Mesh(
          new THREE.BoxGeometry(1.8, 0.9, 1.2),
          enclosureMaterial,
        );
        enclosure.position.y = 0.45;
        enclosure.castShadow = true;
        group.add(enclosure);
        addHoverInfo(
          enclosure,
          'Electronics bay — shields the controller, drivers, and airflow ducting.',
          { passthrough: true },
        );

        const accessPanel = new THREE.Mesh(
          new THREE.PlaneGeometry(1.4, 0.6),
          new THREE.MeshStandardMaterial({
            color: 0x253656,
            emissive: 0x37548e,
            emissiveIntensity: 0.55,
            transparent: true,
            opacity: 0.65,
            side: THREE.DoubleSide,
          }),
        );
        accessPanel.position.set(0, 0.5, 0.62);
        group.add(accessPanel);

        const vent = new THREE.Mesh(
          new THREE.BoxGeometry(1.5, 0.08, 0.08),
          new THREE.MeshStandardMaterial({
            color: 0x455b83,
            metalness: 0.52,
            roughness: 0.34,
          }),
        );
        vent.position.set(0, 0.86, 0.56);
        vent.castShadow = true;
        group.add(vent);

        const controller = new THREE.Mesh(
          new THREE.BoxGeometry(1.2, 0.1, 0.68),
          new THREE.MeshStandardMaterial({
            color: 0x1c3d33,
            emissive: 0x0c231d,
            emissiveIntensity: 0.65,
            metalness: 0.32,
            roughness: 0.36,
          }),
        );
        controller.position.set(0, 0.32, 0);
        controller.castShadow = true;
        group.add(controller);
        addHoverInfo(
          controller,
          'Controller stack — SKR Mini and stepper drivers route motion commands.',
        );

        const heatsink = new THREE.Mesh(
          new THREE.BoxGeometry(0.5, 0.16, 0.3),
          new THREE.MeshStandardMaterial({
            color: 0x89a8ff,
            emissive: 0x2b448a,
            emissiveIntensity: 0.7,
            metalness: 0.68,
            roughness: 0.28,
          }),
        );
        heatsink.position.set(-0.32, 0.5, -0.12);
        heatsink.castShadow = true;
        group.add(heatsink);

        const fan = new THREE.Mesh(
          new THREE.CylinderGeometry(0.26, 0.26, 0.12, 32),
          new THREE.MeshStandardMaterial({
            color: 0x121722,
            metalness: 0.42,
            roughness: 0.38,
          }),
        );
        fan.rotation.x = Math.PI / 2;
        fan.position.set(0.54, 0.48, 0);
        fan.castShadow = true;
        group.add(fan);
        fanControllers.push({
          mesh: fan,
          axis: 'z',
          idleSpeed: 1.4,
          activeSpeed: 3.6,
          linkedToExtrusion: true,
          damping: 4.5,
          direction: 1,
        });
        addHoverInfo(fan, 'Cooling fan — pulls heat away from the driver stack.');

        const fanGlow = new THREE.PointLight(0x6fd8ff, 1.4, 2.8);
        fanGlow.position.set(0.54, 0.88, 0.1);
        group.add(fanGlow);

        const harness = new THREE.Mesh(
          new THREE.CylinderGeometry(0.05, 0.05, 1.6, 16),
          new THREE.MeshStandardMaterial({
            color: 0x2c3b52,
            metalness: 0.3,
            roughness: 0.4,
            emissive: 0x111a2a,
            emissiveIntensity: 0.4,
          }),
        );
        harness.rotation.z = Math.PI / 2.4;
        harness.position.set(-0.15, 0.18, 0.38);
        harness.castShadow = true;
        group.add(harness);
        addHoverInfo(
          harness,
          'Cable harness — bundles stepper power and sensor leads toward the gantry.',
        );

        const thermistorMaterial = new THREE.MeshStandardMaterial({
          color: 0xffc59d,
          emissive: 0xff884f,
          emissiveIntensity: 0.55,
          metalness: 0.22,
          roughness: 0.32,
          transparent: true,
          opacity: 0.82,
          depthWrite: false,
        });
        const thermistorCurve = new THREE.CatmullRomCurve3([
          new THREE.Vector3(-0.42, 0.28, 0.16),
          new THREE.Vector3(-0.18, 0.3, 0.42),
          new THREE.Vector3(0.12, 0.38, 0.68),
          new THREE.Vector3(0.36, 0.5, 0.86),
        ]);
        const thermistorChannel = new THREE.Mesh(
          new THREE.TubeGeometry(thermistorCurve, 40, 0.025, 16, false),
          thermistorMaterial,
        );
        thermistorChannel.castShadow = false;
        thermistorChannel.receiveShadow = false;
        group.add(thermistorChannel);
        addHoverInfo(
          thermistorChannel,
          'Thermistor channel — reserved wiring path for the future heated bed accessory.',
          { passthrough: true },
        );
        safeAccessHighlights.push({
          material: thermistorMaterial,
          baseIntensity: 0.55,
          amplitude: 0.25,
          speed: 2.1,
          phaseOffset: 0.35,
          baseOpacity: 0.82,
          opacityAmplitude: 0.12,
        });

        const thermistorGlow = new THREE.PointLight(0xffa15f, 0.9, 2.4);
        thermistorGlow.position.set(0.32, 0.78, 0.88);
        group.add(thermistorGlow);

        const thermistorLabel = buildLabel('Thermistor Channel', '#ffd9c2');
        thermistorLabel.position.set(0.28, 0.92, 0.94);
        thermistorLabel.scale.multiplyScalar(0.34);
        group.add(thermistorLabel);

        const statusLed = new THREE.Mesh(
          new THREE.SphereGeometry(0.08, 16, 16),
          new THREE.MeshStandardMaterial({
            color: 0x7dffbe,
            emissive: 0x33d18a,
            emissiveIntensity: 1.0,
            metalness: 0.2,
            roughness: 0.25,
          }),
        );
        statusLed.position.set(-0.68, 0.68, 0.58);
        statusLed.castShadow = true;
        group.add(statusLed);

        const statusLight = new THREE.PointLight(0x66ffc2, 1.2, 2.2);
        statusLight.position.copy(statusLed.position);
        statusLight.position.y += 0.2;
        group.add(statusLight);

        const label = buildLabel('Electronics Bay', '#a9c8ff');
        label.position.set(0, 1.02, 0.62);
        label.scale.multiplyScalar(0.42);
        group.add(label);

        return group;
      }

      function createCableChain() {
        const group = new THREE.Group();
        group.name = 'cable-chain';

        const pathPoints = [
          new THREE.Vector3(-1.72, 0.82, -1.08),
          new THREE.Vector3(-1.72, 1.52, -1.02),
          new THREE.Vector3(-0.92, 1.92, -0.82),
          new THREE.Vector3(-0.12, 2.08, -0.42),
          new THREE.Vector3(0.82, 2.24, 0.05),
          new THREE.Vector3(1.8, 2.36, 0.46),
          new THREE.Vector3(2.32, 2.42, 0.58),
        ];

        const chainCurve = new THREE.CatmullRomCurve3(pathPoints);

        const chainMaterial = new THREE.MeshStandardMaterial({
          color: 0x262f42,
          metalness: 0.62,
          roughness: 0.34,
          emissive: 0x0d1423,
          emissiveIntensity: 0.45,
        });

        const chain = new THREE.Mesh(
          new THREE.TubeGeometry(chainCurve, 96, 0.06, 18, false),
          chainMaterial,
        );
        chain.castShadow = true;
        chain.receiveShadow = true;
        group.add(chain);
        addHoverInfo(
          chain,
          'Cable chain — routes gantry wiring from the electronics bay to the hook carriage.',
        );
        safeAccessHighlights.push({
          material: chainMaterial,
          baseIntensity: 0.45,
          amplitude: 0.35,
          speed: 1.8,
          phaseOffset: 0.3,
        });

        const segmentGeometry = new THREE.BoxGeometry(0.18, 0.08, 0.24);
        const segmentCount = 14;
        for (let index = 0; index < segmentCount; index += 1) {
          const t = index / (segmentCount - 1);
          const position = chainCurve.getPointAt(t);
          const tangent = chainCurve.getTangentAt(t).normalize();
          const segmentMaterial = new THREE.MeshStandardMaterial({
            color: 0x3a4561,
            metalness: 0.55,
            roughness: 0.36,
            emissive: 0x1a2234,
            emissiveIntensity: 0.32,
          });
          const segment = new THREE.Mesh(segmentGeometry, segmentMaterial);
          segment.position.copy(position);
          segment.castShadow = true;
          segment.receiveShadow = true;
          const quaternion = new THREE.Quaternion().setFromUnitVectors(
            new THREE.Vector3(0, 0, 1),
            tangent,
          );
          segment.quaternion.copy(quaternion);
          group.add(segment);
          safeAccessHighlights.push({
            material: segmentMaterial,
            baseIntensity: 0.32,
            amplitude: 0.24,
            speed: 2.2,
            phaseOffset: 0.5 + t * Math.PI,
          });
        }

        const inletMaterial = new THREE.MeshStandardMaterial({
          color: 0x4c5d7a,
          metalness: 0.48,
          roughness: 0.4,
          emissive: 0x1f2a3f,
          emissiveIntensity: 0.38,
        });
        const inlet = new THREE.Mesh(new THREE.CylinderGeometry(0.12, 0.12, 0.16, 24), inletMaterial);
        inlet.rotation.x = Math.PI / 2;
        inlet.position.copy(pathPoints[0]);
        inlet.castShadow = true;
        group.add(inlet);
        safeAccessHighlights.push({
          material: inletMaterial,
          baseIntensity: 0.38,
          amplitude: 0.28,
          speed: 2.4,
          phaseOffset: 1.1,
        });

        const outletMaterial = inletMaterial.clone();
        const outlet = new THREE.Mesh(
          new THREE.CylinderGeometry(0.12, 0.12, 0.18, 24),
          outletMaterial,
        );
        outlet.rotation.x = Math.PI / 2;
        outlet.position.copy(pathPoints[pathPoints.length - 1]);
        outlet.castShadow = true;
        group.add(outlet);
        safeAccessHighlights.push({
          material: outletMaterial,
          baseIntensity: 0.38,
          amplitude: 0.28,
          speed: 2.4,
          phaseOffset: 1.6,
        });

        const guideLight = new THREE.PointLight(0x7cc2ff, 1.2, 4.2);
        guideLight.position.set(0.6, 2.28, 0.1);
        group.add(guideLight);

        const label = buildLabel('Cable Chain', '#cde8ff');
        label.position.set(0.2, 2.58, -0.32);
        label.scale.multiplyScalar(0.36);
        group.add(label);

        return group;
      }

      function createTensionPostAssembly() {
        const group = new THREE.Group();
        group.name = 'tension-post-assembly';

        const baseMaterial = new THREE.MeshStandardMaterial({
          color: 0x1d2838,
          metalness: 0.48,
          roughness: 0.36,
        });
        const base = new THREE.Mesh(
          new THREE.CylinderGeometry(0.36, 0.4, 0.12, 32),
          baseMaterial,
        );
        base.position.y = 0.06;
        base.castShadow = true;
        base.receiveShadow = true;
        group.add(base);

        const riserMaterial = new THREE.MeshStandardMaterial({
          color: 0xd4e2ff,
          metalness: 0.42,
          roughness: 0.25,
          emissive: 0x1c2741,
          emissiveIntensity: 0.4,
        });
        const riserGeometry = new THREE.CylinderGeometry(0.07, 0.07, 0.9, 32);
        [-0.16, 0.16].forEach((xOffset, index) => {
          const riser = new THREE.Mesh(riserGeometry, riserMaterial);
          riser.position.set(xOffset, 0.48, 0);
          riser.castShadow = true;
          group.add(riser);
          safeAccessHighlights.push({
            material: riserMaterial,
            baseIntensity: 0.4,
            amplitude: 0.15,
            speed: 1.6,
            phaseOffset: index * 1.2,
          });
        });

        const brace = new THREE.Mesh(
          new THREE.CylinderGeometry(0.06, 0.06, 0.38, 24),
          new THREE.MeshStandardMaterial({
            color: 0x7f91b0,
            metalness: 0.55,
            roughness: 0.32,
          }),
        );
        brace.rotation.z = Math.PI / 2;
        brace.position.set(0, 0.88, 0);
        brace.castShadow = true;
        group.add(brace);

        const feltMaterial = new THREE.MeshStandardMaterial({
          color: 0x2c4a3e,
          metalness: 0.15,
          roughness: 0.7,
          emissive: 0x0a1c16,
          emissiveIntensity: 0.5,
        });
        const feltPad = new THREE.Mesh(
          new THREE.CylinderGeometry(0.18, 0.18, 0.04, 32),
          feltMaterial,
        );
        feltPad.position.set(0, 0.92, 0);
        feltPad.castShadow = true;
        group.add(feltPad);
        addHoverInfo(
          feltPad,
          'Felt pads cushion yarn wraps so swaps stay smooth and abrasion-free.',
        );
        safeAccessHighlights.push({
          material: feltMaterial,
          baseIntensity: 0.5,
          amplitude: 0.2,
          speed: 1.8,
          phaseOffset: 0.6,
        });

        const clipMaterial = new THREE.MeshStandardMaterial({
          color: 0xfff0c4,
          metalness: 0.75,
          roughness: 0.18,
          emissive: 0x6d4f20,
          emissiveIntensity: 0.6,
        });
        const clip = new THREE.Mesh(
          new THREE.TorusGeometry(0.24, 0.03, 16, 64, Math.PI * 1.3),
          clipMaterial,
        );
        clip.rotation.x = Math.PI / 2;
        clip.rotation.z = Math.PI / 2;
        clip.position.set(0, 0.94, 0);
        clip.castShadow = true;
        group.add(clip);
        addHoverInfo(
          clip,
          'Spring clip pins yarn against the felt to hold tension during swaps.',
        );
        safeAccessHighlights.push({
          material: clipMaterial,
          baseIntensity: 0.6,
          amplitude: 0.25,
          speed: 2.0,
          phaseOffset: 1.4,
        });

        const guideRingMaterial = new THREE.MeshStandardMaterial({
          color: 0xaff3ff,
          metalness: 0.28,
          roughness: 0.22,
          emissive: 0x1f4f59,
          emissiveIntensity: 0.45,
        });
        const guideRing = new THREE.Mesh(
          new THREE.TorusGeometry(0.14, 0.02, 16, 48),
          guideRingMaterial,
        );
        guideRing.rotation.y = Math.PI / 2;
        guideRing.position.set(0.32, 0.88, 0);
        guideRing.castShadow = true;
        group.add(guideRing);
        addHoverInfo(
          guideRing,
          'Guide ring hands yarn into the PTFE tube without nicking fibers.',
        );
        safeAccessHighlights.push({
          material: guideRingMaterial,
          baseIntensity: 0.45,
          amplitude: 0.2,
          speed: 2.2,
          phaseOffset: 0.4,
        });

        const support = new THREE.Mesh(
          new THREE.BoxGeometry(0.18, 0.22, 0.36),
          new THREE.MeshStandardMaterial({
            color: 0x253241,
            metalness: 0.32,
            roughness: 0.48,
          }),
        );
        support.position.set(0, 0.2, -0.12);
        support.castShadow = true;
        group.add(support);

        const accent = new THREE.PointLight(0xa6fbff, 0.9, 2.8);
        accent.position.set(0.1, 1.15, 0.1);
        group.add(accent);

        const label = buildLabel('Tension Post & PTFE Guide', '#b9fff6');
        label.position.set(0.05, 1.2, 0.34);
        label.scale.multiplyScalar(0.38);
        group.add(label);

        const guideEntry = new THREE.Object3D();
        guideEntry.position.set(-0.3, 0.9, 0);
        group.add(guideEntry);

        const guideExit = new THREE.Object3D();
        guideExit.position.set(0.3, 0.9, 0);
        group.add(guideExit);

        group.userData.guideEntry = guideEntry;
        group.userData.guideExit = guideExit;

        return group;
      }

      function createExtrusionFrame() {
        const frameGroup = new THREE.Group();
        frameGroup.name = 'extrusion-frame';

        const aluminumMaterial = new THREE.MeshStandardMaterial({
          color: 0xa8b4c9,
          metalness: 0.65,
          roughness: 0.28,
          emissive: 0x1c2331,
          emissiveIntensity: 0.25,
        });

        const cornerMaterial = new THREE.MeshStandardMaterial({
          color: 0x2d3a52,
          metalness: 0.45,
          roughness: 0.4,
          emissive: 0x121826,
          emissiveIntensity: 0.55,
        });

        const footMaterial = new THREE.MeshStandardMaterial({
          color: 0x14181f,
          metalness: 0.3,
          roughness: 0.55,
          emissive: 0x050608,
          emissiveIntensity: 0.45,
        });

        const lowerRailY = LOWER_RAIL_Y;
        const upperRailY = UPPER_RAIL_Y;
        const railThickness = RAIL_THICKNESS;
        const frameHalfWidth = FRAME_HALF_WIDTH;
        const frameHalfDepth = FRAME_HALF_DEPTH;

        const longRailGeometry = new THREE.BoxGeometry(frameHalfWidth * 2, railThickness, railThickness);
        const shortRailGeometry = new THREE.BoxGeometry(railThickness, railThickness, frameHalfDepth * 2);

        const rails = [
          { geometry: longRailGeometry, position: new THREE.Vector3(0, lowerRailY, frameHalfDepth) },
          { geometry: longRailGeometry, position: new THREE.Vector3(0, lowerRailY, -frameHalfDepth) },
          { geometry: shortRailGeometry, position: new THREE.Vector3(frameHalfWidth, lowerRailY, 0.3) },
          { geometry: shortRailGeometry, position: new THREE.Vector3(-frameHalfWidth, lowerRailY, 0.3) },
          { geometry: longRailGeometry, position: new THREE.Vector3(0, upperRailY, frameHalfDepth) },
          { geometry: longRailGeometry, position: new THREE.Vector3(0, upperRailY, -frameHalfDepth) },
          { geometry: shortRailGeometry, position: new THREE.Vector3(frameHalfWidth, upperRailY, 0.3) },
          { geometry: shortRailGeometry, position: new THREE.Vector3(-frameHalfWidth, upperRailY, 0.3) },
        ];

        rails.forEach(({ geometry, position }, index) => {
          const rail = new THREE.Mesh(geometry, aluminumMaterial);
          rail.position.copy(position);
          rail.castShadow = true;
          frameGroup.add(rail);

          if (index === 0) {
            addHoverInfo(
              rail,
              'Aluminum extrusion frame — 20×20 mm perimeter with corner cubes and leveling feet.',
            );
          }
        });

        const postHeight = upperRailY - lowerRailY;
        const postGeometry = new THREE.BoxGeometry(railThickness, postHeight, railThickness);
        const postPositions = [
          [frameHalfWidth, (upperRailY + lowerRailY) / 2, frameHalfDepth],
          [-frameHalfWidth, (upperRailY + lowerRailY) / 2, frameHalfDepth],
          [frameHalfWidth, (upperRailY + lowerRailY) / 2, -frameHalfDepth],
          [-frameHalfWidth, (upperRailY + lowerRailY) / 2, -frameHalfDepth],
        ];
        postPositions.forEach(([x, y, z]) => {
          const post = new THREE.Mesh(postGeometry, aluminumMaterial);
          post.position.set(x, y, z);
          post.castShadow = true;
          frameGroup.add(post);
        });

        const cornerGeometry = new THREE.BoxGeometry(0.5, 0.5, 0.5);
        const cornerY = lowerRailY + 0.16;
        postPositions.forEach(([x, , z]) => {
          const cube = new THREE.Mesh(cornerGeometry, cornerMaterial);
          cube.position.set(x, cornerY, z);
          cube.castShadow = true;
          frameGroup.add(cube);
        });

        const footGeometry = new THREE.CylinderGeometry(0.3, 0.34, 0.28, 24);
        const footY = 0.14;
        postPositions.forEach(([x, , z]) => {
          const foot = new THREE.Mesh(footGeometry, footMaterial);
          foot.position.set(x, footY, z);
          foot.castShadow = true;
          frameGroup.add(foot);
          addHoverInfo(foot, 'Leveling foot — printed pad keeps the frame stable on workbenches.');
        });

        const accentLight = new THREE.PointLight(0xb7c9ff, 1.1, 12.0);
        accentLight.position.set(0, upperRailY + 0.5, 0.2);
        frameGroup.add(accentLight);

        const frameLabel = buildLabel('Extrusion Frame', '#dbe8ff');
        frameLabel.position.set(0, upperRailY + 0.6, -frameHalfDepth - 0.2);
        frameLabel.scale.multiplyScalar(0.5);
        frameGroup.add(frameLabel);

        return frameGroup;
      }

      function createV1CAssembly() {
        const group = new THREE.Group();
        group.name = 'v1c-assembly';

        const extrusionFrame = createExtrusionFrame();
        group.add(extrusionFrame);

        const chassisMaterial = new THREE.MeshStandardMaterial({
          color: 0x5a9bff,
          metalness: 0.35,
          roughness: 0.4,
        });
        const chassis = new THREE.Mesh(
          new THREE.BoxGeometry(6, 0.8, 4),
          chassisMaterial,
        );
        chassis.position.y = 0.4;
        chassis.castShadow = true;
        chassis.receiveShadow = true;
        group.add(chassis);
        addHoverInfo(
          chassis,
          'v1c base platform — houses the drive electronics and bed alignment rails.',
        );

        const bedMaterial = new THREE.MeshStandardMaterial({
          color: 0xbfe4ff,
          metalness: 0.2,
          roughness: 0.3,
          transparent: true,
          opacity: 0.9,
          emissive: 0x1b3a4f,
        });
        const bedThickness = 0.25;
        const bed = new THREE.Mesh(new THREE.BoxGeometry(4.8, bedThickness, 3.2), bedMaterial);
        bed.position.set(0, 0.9, 0.2);
        bed.castShadow = true;
        bed.receiveShadow = true;
        group.add(bed);
        addHoverInfo(
          bed,
          'Workpiece support bed: removable build plate with magnetic anchors for swatch staging.',
        );

        const electronicsBay = createElectronicsBay();
        electronicsBay.position.set(-2.1, 0.4, -1.4);
        group.add(electronicsBay);

        const cableChain = createCableChain();
        group.add(cableChain);

        const axisBeacons = createAxisOrientationBeacons();
        group.add(axisBeacons);

        const tensionAssembly = createTensionPostAssembly();
        tensionAssembly.position.set(-1.5, 0.92, -1.32);
        group.add(tensionAssembly);

        const bedTopY = bed.position.y + bedThickness / 2;
        const anchorsGroup = new THREE.Group();
        anchorsGroup.name = 'magnetic-anchors';
        const anchorBaseMaterial = new THREE.MeshStandardMaterial({
          color: 0x3f4657,
          metalness: 0.55,
          roughness: 0.32,
        });
        const anchorCapTemplate = new THREE.MeshStandardMaterial({
          color: 0xffe3a4,
          metalness: 0.82,
          roughness: 0.22,
          emissive: 0x8a5a1a,
          emissiveIntensity: 0.45,
        });
        const anchorOffsets = [
          [-1.8, -1.0],
          [1.8, -1.0],
          [-1.8, 1.2],
          [1.8, 1.2],
        ];
        anchorOffsets.forEach(([x, z], index) => {
          const anchorGroup = new THREE.Group();
          anchorGroup.position.set(x, bedTopY + 0.05, z);

          const base = new THREE.Mesh(
            new THREE.CylinderGeometry(0.22, 0.24, 0.08, 32),
            anchorBaseMaterial,
          );
          base.castShadow = true;
          base.receiveShadow = true;
          anchorGroup.add(base);

          const core = new THREE.Mesh(
            new THREE.CylinderGeometry(0.08, 0.08, 0.06, 24),
            new THREE.MeshStandardMaterial({
              color: 0x1b2233,
              metalness: 0.35,
              roughness: 0.45,
            }),
          );
          core.position.y = 0.03;
          core.castShadow = true;
          anchorGroup.add(core);

          const capMaterial = anchorCapTemplate.clone();
          const cap = new THREE.Mesh(
            new THREE.CylinderGeometry(0.14, 0.14, 0.045, 32),
            capMaterial,
          );
          cap.position.y = 0.065;
          cap.castShadow = true;
          anchorGroup.add(cap);
          addHoverInfo(
            cap,
            'Magnetic anchor puck — secures swap-in plates with embedded magnets.',
          );

          const haloMaterial = new THREE.MeshStandardMaterial({
            color: 0xffd27f,
            emissive: 0xffb347,
            emissiveIntensity: 0.5,
            metalness: 0.65,
            roughness: 0.28,
            transparent: true,
            opacity: 0.8,
          });
          const halo = new THREE.Mesh(new THREE.TorusGeometry(0.18, 0.012, 16, 48), haloMaterial);
          halo.rotation.x = Math.PI / 2;
          halo.position.y = 0.028;
          anchorGroup.add(halo);

          const anchorGlow = new THREE.PointLight(0xffdeaa, 0.55, 1.4);
          anchorGlow.position.set(0, 0.2, 0);
          anchorGroup.add(anchorGlow);

          anchorPulseControllers.push({
            capMaterial,
            haloMaterial,
            halo,
            light: anchorGlow,
            baseCapIntensity: capMaterial.emissiveIntensity ?? 0.45,
            capAmplitude: 0.55,
            baseHaloIntensity: haloMaterial.emissiveIntensity ?? 0.5,
            haloAmplitude: 0.65,
            baseHaloOpacity: typeof haloMaterial.opacity === 'number' ? haloMaterial.opacity : 0.8,
            haloOpacityAmplitude: 0.18,
            haloScaleAmplitude: 0.12,
            baseLightIntensity: anchorGlow.intensity,
            lightAmplitude: 0.75,
            phaseOffset: index / anchorOffsets.length,
            speed: 0.22,
          });

          anchorsGroup.add(anchorGroup);
        });

        const anchorsLabel = buildLabel('Magnetic Anchors', '#ffe8bf');
        anchorsLabel.position.set(0, bedTopY + 0.62, 1.5);
        anchorsLabel.scale.multiplyScalar(0.42);
        anchorsGroup.add(anchorsLabel);
        group.add(anchorsGroup);

        const gantryMaterial = new THREE.MeshStandardMaterial({
          color: 0xffc857,
          metalness: 0.2,
          roughness: 0.3,
          emissive: 0x332400,
        });
        const gantry = new THREE.Mesh(new THREE.BoxGeometry(0.6, 4.5, 6.5), gantryMaterial);
        gantry.position.set(0, 2.75, 0.35);
        gantry.castShadow = true;
        group.add(gantry);
        addHoverInfo(
          gantry,
          'Dual-axis gantry lifts the crocheting effector while guiding yarn tension.',
        );

        const zLiftGroup = new THREE.Group();
        zLiftGroup.name = 'z-axis-leadscrew';
        zLiftGroup.position.set(1.45, 0.8, 0.3);

        const zStepperMaterial = new THREE.MeshStandardMaterial({
          color: 0x1c1f2b,
          metalness: 0.55,
          roughness: 0.32,
          emissive: 0x0b0e18,
          emissiveIntensity: 0.35,
        });
        const zStepperHeight = 0.6;
        const zStepper = new THREE.Mesh(
          new THREE.BoxGeometry(0.62, zStepperHeight, 0.62),
          zStepperMaterial,
        );
        zStepper.position.set(0, zStepperHeight / 2, 0);
        zStepper.castShadow = true;
        zStepper.receiveShadow = true;
        zLiftGroup.add(zStepper);
        addHoverInfo(
          zStepper,
          'Compact Z stepper — drives the leadscrew for hook penetration control.',
        );

        const couplerMaterial = new THREE.MeshStandardMaterial({
          color: 0x3c4b6d,
          metalness: 0.7,
          roughness: 0.3,
          emissive: 0x1d2b47,
          emissiveIntensity: 0.4,
        });
        const coupler = new THREE.Mesh(
          new THREE.CylinderGeometry(0.22, 0.22, 0.18, 24),
          couplerMaterial,
        );
        coupler.position.set(0, zStepperHeight + 0.09, 0);
        coupler.castShadow = true;
        coupler.receiveShadow = true;
        zLiftGroup.add(coupler);

        const leadscrewMaterial = new THREE.MeshStandardMaterial({
          color: 0xc7d8ff,
          metalness: 0.85,
          roughness: 0.22,
          emissive: 0x415073,
          emissiveIntensity: 0.35,
        });
        const leadscrewHeight = 3.5;
        const leadscrew = new THREE.Mesh(
          new THREE.CylinderGeometry(0.11, 0.11, leadscrewHeight, 48),
          leadscrewMaterial,
        );
        leadscrew.position.set(0, zStepperHeight + 0.18 + leadscrewHeight / 2, 0);
        leadscrew.castShadow = true;
        leadscrew.receiveShadow = true;
        zLiftGroup.add(leadscrew);
        addHoverInfo(
          leadscrew,
          'Z-axis T8 leadscrew — raises the hook carriage with a 2 mm pitch.',
        );
        safeAccessHighlights.push({
          material: leadscrewMaterial,
          baseIntensity: 0.35,
          amplitude: 0.22,
          speed: 1.8,
          phaseOffset: 0.3,
        });

        const nutMaterial = new THREE.MeshStandardMaterial({
          color: 0xffe0ad,
          metalness: 0.7,
          roughness: 0.28,
          emissive: 0x6a3910,
          emissiveIntensity: 0.5,
        });
        const nut = new THREE.Mesh(new THREE.CylinderGeometry(0.3, 0.3, 0.26, 32), nutMaterial);
        nut.position.set(0, zStepperHeight + 1.74, 0);
        nut.castShadow = true;
        nut.receiveShadow = true;
        zLiftGroup.add(nut);
        addHoverInfo(
          nut,
          'Anti-backlash nut — preloads the Z carriage to suppress wobble.',
        );
        safeAccessHighlights.push({
          material: nutMaterial,
          baseIntensity: 0.55,
          amplitude: 0.28,
          speed: 2.4,
          phaseOffset: 1.1,
        });

        const flexureMaterial = new THREE.MeshStandardMaterial({
          color: 0xffc37a,
          metalness: 0.4,
          roughness: 0.32,
          emissive: 0x703808,
          emissiveIntensity: 0.45,
        });
        const flexureGeometry = new THREE.BoxGeometry(0.08, 0.42, 0.36);
        const flexureOffset = 0.26;
        [-1, 1].forEach((direction) => {
          const flexure = new THREE.Mesh(flexureGeometry, flexureMaterial);
          flexure.position.set(direction * flexureOffset, nut.position.y, 0);
          flexure.castShadow = true;
          flexure.receiveShadow = true;
          zLiftGroup.add(flexure);
        });
        addHoverInfo(
          zLiftGroup,
          'Printed flexures clamp the anti-backlash nut and absorb carriage backlash.',
          { passthrough: true },
        );
        safeAccessHighlights.push({
          material: flexureMaterial,
          baseIntensity: 0.5,
          amplitude: 0.3,
          speed: 2.0,
          phaseOffset: 0.6,
        });

        const zLiftLabel = buildLabel('Z-Axis Leadscrew', '#d8f0ff');
        zLiftLabel.position.set(0, zStepperHeight + leadscrewHeight + 0.7, 0);
        zLiftLabel.scale.multiplyScalar(0.34);
        zLiftGroup.add(zLiftLabel);

        const zLiftGlow = new THREE.PointLight(0xaad6ff, 0.9, 3.2);
        zLiftGlow.position.set(0, nut.position.y + 0.4, 0.2);
        zLiftGroup.add(zLiftGlow);

        group.add(zLiftGroup);

        const beltGuards = createBeltGuards();
        group.add(beltGuards);

        const effectorMaterial = new THREE.MeshStandardMaterial({
          color: 0xff6f91,
          roughness: 0.35,
          metalness: 0.15,
          emissive: 0x401220,
        });
        const effectorGeometry = new THREE.CylinderGeometry(0.45, 0.6, 2.2, 32);
        const effector = new THREE.Mesh(effectorGeometry, effectorMaterial);
        effector.rotation.z = Math.PI / 2;
        effector.position.set(1.8, 2.4, 0.6);
        effector.castShadow = true;
        group.add(effector);
        const effectorGuide = new THREE.Object3D();
        effectorGuide.position.set(0.58, 0.24, 0.28);
        effector.add(effectorGuide);
        effector.userData.guide = effectorGuide;
        addHoverInfo(
          effector,
          'Crochet effector: hooks yarn, executes stitch choreography, and measures tension.',
        );

        const fanGroup = new THREE.Group();
        fanGroup.name = 'cooling-fan-assembly';
        fanGroup.position.set(2.35, 2.7, 0.6);

        const bracketMaterial = new THREE.MeshStandardMaterial({
          color: 0x2f3a55,
          metalness: 0.55,
          roughness: 0.35,
          emissive: 0x101627,
          emissiveIntensity: 0.6,
        });
        const bracket = new THREE.Mesh(new THREE.BoxGeometry(0.22, 0.92, 0.68), bracketMaterial);
        bracket.position.set(-0.18, 0.02, 0.02);
        bracket.castShadow = true;
        bracket.receiveShadow = true;
        fanGroup.add(bracket);

        const strut = new THREE.Mesh(new THREE.BoxGeometry(0.32, 0.18, 0.28), bracketMaterial);
        strut.position.set(-0.36, -0.22, 0.0);
        strut.castShadow = true;
        strut.receiveShadow = true;
        fanGroup.add(strut);

        const housingMaterial = new THREE.MeshStandardMaterial({
          color: 0x445d89,
          metalness: 0.45,
          roughness: 0.28,
          emissive: 0x1b2744,
          emissiveIntensity: 0.55,
        });
        const housing = new THREE.Mesh(new THREE.CylinderGeometry(0.36, 0.36, 0.22, 48), housingMaterial);
        housing.rotation.z = Math.PI / 2;
        housing.position.set(0.1, 0, 0);
        housing.castShadow = true;
        housing.receiveShadow = true;
        fanGroup.add(housing);
        addHoverInfo(
          housing,
          'Cooling fan mount — 20 mm fan keeps the hook actuator cool during long runs.',
        );

        const hub = new THREE.Mesh(
          new THREE.CylinderGeometry(0.09, 0.09, 0.22, 24),
          new THREE.MeshStandardMaterial({
            color: 0xf5f9ff,
            emissive: 0x7fa6ff,
            emissiveIntensity: 0.45,
            metalness: 0.65,
            roughness: 0.18,
          }),
        );
        hub.rotation.z = Math.PI / 2;
        hub.position.set(0.1, 0, 0);
        hub.castShadow = true;
        fanGroup.add(hub);

        const bladesGroup = new THREE.Group();
        bladesGroup.position.set(0.2, 0, 0);
        const bladeMaterial = new THREE.MeshStandardMaterial({
          color: 0xe4ecff,
          emissive: 0x6f8cff,
          emissiveIntensity: 0.4,
          metalness: 0.32,
          roughness: 0.36,
          side: THREE.DoubleSide,
        });
        const bladeGeometry = new THREE.BoxGeometry(0.02, 0.54, 0.16);
        for (let index = 0; index < 3; index += 1) {
          const blade = new THREE.Mesh(bladeGeometry, bladeMaterial);
          blade.rotation.x = (Math.PI / 3) * index;
          blade.castShadow = true;
          bladesGroup.add(blade);
        }
        fanGroup.add(bladesGroup);
        fanControllers.push({
          mesh: bladesGroup,
          axis: 'x',
          idleSpeed: 2.2,
          activeSpeed: 5.8,
          linkedToExtrusion: true,
          damping: 5.2,
          direction: 1,
        });

        const guardMaterial = new THREE.MeshStandardMaterial({
          color: 0xaec4ff,
          emissive: 0x3246a1,
          emissiveIntensity: 0.4,
          transparent: true,
          opacity: 0.65,
          side: THREE.DoubleSide,
        });
        const guard = new THREE.Mesh(new THREE.TorusGeometry(0.34, 0.01, 16, 64), guardMaterial);
        guard.rotation.z = Math.PI / 2;
        guard.position.set(0.2, 0, 0);
        fanGroup.add(guard);

        const fanGlow = new THREE.PointLight(0x9ec4ff, 0.8, 1.8);
        fanGlow.position.set(0.24, 0.1, 0);
        fanGroup.add(fanGlow);

        const fanLabel = buildLabel('Cooling Fan Mount', '#d7e5ff');
        fanLabel.position.set(0.0, 0.95, 0);
        fanLabel.scale.multiplyScalar(0.42);
        fanGroup.add(fanLabel);

        group.add(fanGroup);

        const spoolMaterial = new THREE.MeshStandardMaterial({
          color: 0xd1d5ff,
          metalness: 0.1,
          roughness: 0.6,
        });
        const spool = new THREE.Mesh(new THREE.CylinderGeometry(0.8, 0.8, 2.8, 32), spoolMaterial);
        spool.position.set(-2.4, 2.1, -1.6);
        spool.rotation.z = Math.PI / 2;
        spool.castShadow = true;
        group.add(spool);
        const spoolProgressGroup = new THREE.Group();
        spoolProgressGroup.name = 'spool-progress-ring';
        spoolProgressGroup.position.set(-2.4, 2.12, -1.6);
        group.add(spoolProgressGroup);
        const spoolProgressBillboard = createSpoolProgressBillboard();
        if (spoolProgressBillboard) {
          spoolProgressLabelController = spoolProgressBillboard;
          const { sprite } = spoolProgressBillboard;
          sprite.position.set(0, 1.62, 0);
          spoolProgressGroup.add(sprite);
          addHoverInfo(
            sprite,
            'Yarn feed progress display — projects live feed vs planned yarn totals.',
          );
        }
        addHoverInfo(
          spoolProgressGroup,
          'Spool progress ring — fills as the planner feeds yarn around the supply reel.',
          { passthrough: true },
        );
        const spoolProgressSegmentCount = 24;
        const spoolProgressAngle = (Math.PI * 2) / spoolProgressSegmentCount;
        for (let index = 0; index < spoolProgressSegmentCount; index += 1) {
          const segmentMaterial = new THREE.MeshStandardMaterial({
            color: 0xffb173,
            emissive: 0xff8c2f,
            emissiveIntensity: 0.12,
            metalness: 0.32,
            roughness: 0.4,
            transparent: true,
            opacity: 0.2,
            side: THREE.DoubleSide,
            depthWrite: false,
          });
          const segment = new THREE.Mesh(
            new THREE.TorusGeometry(0.96, 0.035, 12, 16, spoolProgressAngle),
            segmentMaterial,
          );
          segment.rotation.y = Math.PI / 2;
          segment.rotation.x = index * spoolProgressAngle;
          spoolProgressGroup.add(segment);
          spoolProgressSegments.push({
            mesh: segment,
            material: segmentMaterial,
            baseIntensity: 0.12,
            activeIntensity: 0.9,
            baseOpacity: 0.2,
            activeOpacity: 0.92,
            damping: 5.5,
            currentIntensity: 0.12,
            currentOpacity: 0.2,
          });
        }
        spoolControllers.push({
          mesh: spool,
          axis: 'x',
          idleSpeed: 0,
          activeSpeed: 1.15,
          linkedToExtrusion: true,
          damping: 6.5,
          currentSpeed: 0,
        });
        const spoolGuide = new THREE.Object3D();
        spoolGuide.position.set(0, 0.6, 0);
        spool.add(spoolGuide);
        spool.userData.guide = spoolGuide;
        addHoverInfo(
          spool,
          'Yarn management module: active tensioning keeps stitches uniform throughout runs.',
        );

        const sensorAssembly = new THREE.Group();
        sensorAssembly.position.set(-1.1, 1.9, -1.9);

        const armMaterial = new THREE.MeshStandardMaterial({
          color: 0x7b8bff,
          metalness: 0.25,
          roughness: 0.35,
          emissive: 0x1c224d,
        });
        const arm = new THREE.Mesh(new THREE.CylinderGeometry(0.08, 0.08, 1.4, 24), armMaterial);
        arm.rotation.z = Math.PI / 2.6;
        arm.position.set(0.2, 0.1, 0);
        arm.castShadow = true;
        sensorAssembly.add(arm);

        const hinge = new THREE.Mesh(
          new THREE.CylinderGeometry(0.14, 0.14, 0.32, 24),
          new THREE.MeshStandardMaterial({
            color: 0x303756,
            metalness: 0.5,
            roughness: 0.2,
          }),
        );
        hinge.rotation.z = Math.PI / 2;
        hinge.position.set(-0.4, -0.05, 0);
        hinge.castShadow = true;
        sensorAssembly.add(hinge);

        const sensorHousing = new THREE.Mesh(
          new THREE.BoxGeometry(0.5, 0.35, 0.6),
          new THREE.MeshStandardMaterial({
            color: 0xffd59d,
            metalness: 0.2,
            roughness: 0.25,
            emissive: 0x3a260a,
          }),
        );
        sensorHousing.position.set(0.6, 0.18, 0);
        sensorHousing.castShadow = true;
        sensorAssembly.add(sensorHousing);
        addHoverInfo(
          sensorHousing,
          'Hall-effect tension sensor: monitors deflection in the yarn path for feedback control.',
        );

        const sensorIndicator = new THREE.PointLight(0xffc98a, 1.4, 3.5);
        sensorIndicator.position.set(0.6, 0.3, 0);
        sensorAssembly.add(sensorIndicator);

        const sensorGuide = new THREE.Object3D();
        sensorGuide.position.set(0.6, 0.24, 0);
        sensorAssembly.add(sensorGuide);
        sensorAssembly.userData.guide = sensorGuide;

        const sensorLabel = buildLabel('Hall-Effect Sensor', '#ffd59d');
        sensorLabel.position.set(0.6, 0.9, 0);
        sensorLabel.scale.multiplyScalar(0.65);
        sensorAssembly.add(sensorLabel);

        group.add(sensorAssembly);

        group.updateWorldMatrix(true, true);

        const spoolPoint = new THREE.Vector3();
        spool.userData.guide.getWorldPosition(spoolPoint);
        const tensionEntryPoint = new THREE.Vector3();
        tensionAssembly.userData.guideEntry.getWorldPosition(tensionEntryPoint);
        const tensionExitPoint = new THREE.Vector3();
        tensionAssembly.userData.guideExit.getWorldPosition(tensionExitPoint);
        const sensorPoint = new THREE.Vector3();
        sensorAssembly.userData.guide.getWorldPosition(sensorPoint);
        const effectorPoint = new THREE.Vector3();
        effector.userData.guide.getWorldPosition(effectorPoint);

        const ptfeCurve = new THREE.CatmullRomCurve3([
          spoolPoint,
          spoolPoint.clone().add(new THREE.Vector3(0.45, 0.12, 0.18)),
          tensionEntryPoint,
          tensionExitPoint,
          sensorPoint.clone().add(new THREE.Vector3(0.18, 0.15, 0.04)),
          sensorPoint,
          effectorPoint.clone().add(new THREE.Vector3(-0.22, 0.1, -0.12)),
          effectorPoint,
        ]);

        const ptfeMaterial = new THREE.MeshPhysicalMaterial({
          color: 0xbdf6ff,
          metalness: 0.05,
          roughness: 0.08,
          transparent: true,
          opacity: 0.5,
          transmission: 0.9,
          thickness: 0.45,
        });
        const ptfeTube = new THREE.Mesh(
          new THREE.TubeGeometry(ptfeCurve, 160, 0.04, 16, false),
          ptfeMaterial,
        );
        ptfeTube.castShadow = false;
        ptfeTube.receiveShadow = false;
        group.add(ptfeTube);
        addHoverInfo(
          ptfeTube,
          'PTFE guide tube — routes yarn from the spool through the sensor and into the hook.',
          { passthrough: true },
        );
        safeAccessHighlights.push({
          material: ptfeMaterial,
          baseOpacity: 0.5,
          opacityAmplitude: 0.12,
          speed: 1.4,
          phaseOffset: 1.1,
        });

        const yarnTextureCanvas = document.createElement('canvas');
        yarnTextureCanvas.width = 256;
        yarnTextureCanvas.height = 16;
        const yarnContext = yarnTextureCanvas.getContext('2d');
        if (yarnContext) {
          yarnContext.fillStyle = '#55261a';
          yarnContext.fillRect(0, 0, yarnTextureCanvas.width, yarnTextureCanvas.height);
          const stripeWidth = yarnTextureCanvas.width / 16;
          for (let index = 0; index < 16; index += 1) {
            const offset = index * stripeWidth;
            const gradient = yarnContext.createLinearGradient(offset, 0, offset + stripeWidth, 0);
            gradient.addColorStop(0.0, '#ffcf94');
            gradient.addColorStop(0.5, '#ff9f4a');
            gradient.addColorStop(1.0, '#ffcf94');
            yarnContext.fillStyle = gradient;
            yarnContext.fillRect(offset, 0, stripeWidth, yarnTextureCanvas.height);
          }
        }
        const yarnTexture = new THREE.CanvasTexture(yarnTextureCanvas);
        yarnTexture.wrapS = THREE.RepeatWrapping;
        yarnTexture.wrapT = THREE.ClampToEdgeWrapping;
        yarnTexture.repeat.set(8, 1);
        yarnTexture.anisotropy = 4;
        yarnTexture.needsUpdate = true;
        const yarnMaterial = new THREE.MeshPhysicalMaterial({
          color: 0xffffff,
          emissive: 0xffb173,
          emissiveIntensity: 0.45,
          metalness: 0.12,
          roughness: 0.3,
          transparent: true,
          opacity: 0.85,
          transmission: 0.3,
          thickness: 0.18,
          map: yarnTexture,
          side: THREE.DoubleSide,
        });
        const yarnTube = new THREE.Mesh(
          new THREE.TubeGeometry(ptfeCurve, 200, 0.02, 24, false),
          yarnMaterial,
        );
        yarnTube.castShadow = false;
        yarnTube.receiveShadow = false;
        group.add(yarnTube);
        addHoverInfo(
          yarnTube,
          'Animated yarn flow — watch feed pulses as the crochet cell draws fiber.',
          { passthrough: true },
        );
        yarnFlowControllers.push({
          texture: yarnTexture,
          speed: 0.35,
          material: yarnMaterial,
          restIntensity: 0.45,
          activeIntensity: 0.9,
          currentIntensity: 0.45,
        });

        const yarnPulseGroup = new THREE.Group();
        yarnPulseGroup.name = 'yarn-flow-pulses';
        group.add(yarnPulseGroup);
        addHoverInfo(
          yarnPulseGroup,
          'Glowing yarn pulses — trace fiber flow along the PTFE guide during planner playback.',
          { passthrough: true },
        );

        const pulseGeometry = new THREE.SphereGeometry(0.06, 16, 16);
        const pulseCount = 3;
        for (let index = 0; index < pulseCount; index += 1) {
          const pulseMaterial = new THREE.MeshStandardMaterial({
            color: 0xffd6a3,
            emissive: 0xff8c2f,
            emissiveIntensity: 0.18,
            metalness: 0.18,
            roughness: 0.32,
            transparent: true,
            opacity: 0.35,
          });
          const pulse = new THREE.Mesh(pulseGeometry, pulseMaterial);
          pulse.castShadow = false;
          pulse.receiveShadow = false;
          yarnPulseGroup.add(pulse);
          yarnPulseControllers.push({
            mesh: pulse,
            material: pulseMaterial,
            curve: ptfeCurve,
            offset: index / pulseCount,
            activeSpeed: 0.18 + index * 0.015,
            idleSpeed: 0.045 + index * 0.01,
            restIntensity: 0.18,
            activeIntensity: 0.85,
            restOpacity: 0.25,
            activeOpacity: 0.9,
            currentIntensity: 0.18,
            point: new THREE.Vector3(),
          });
        }

        const yarnBeadGroup = new THREE.Group();
        yarnBeadGroup.name = 'yarn-flow-beads';
        group.add(yarnBeadGroup);
        addHoverInfo(
          yarnBeadGroup,
          'Glowing bead queue — ignites when yarn feed steps run to spotlight flow direction.',
          { passthrough: true },
        );

        const beadGeometry = new THREE.SphereGeometry(0.045, 18, 18);
        const beadCount = 3;
        const baseSpeed = 0.36;
        const speedStep = 0.045;
        for (let index = 0; index < beadCount; index += 1) {
          const beadMaterial = new THREE.MeshStandardMaterial({
            color: 0xfff7d6,
            emissive: 0xffc763,
            emissiveIntensity: 0,
            metalness: 0.22,
            roughness: 0.28,
            transparent: true,
            opacity: 0,
            depthWrite: false,
          });
          const bead = new THREE.Mesh(beadGeometry, beadMaterial);
          bead.castShadow = false;
          bead.receiveShadow = false;
          yarnBeadGroup.add(bead);
          yarnBeadControllers.push({
            mesh: bead,
            material: beadMaterial,
            curve: ptfeCurve,
            travel: index / beadCount,
            activeSpeed: baseSpeed + index * speedStep,
            idleSpeed: 0.06,
            restIntensity: 0,
            activeIntensity: 1.4,
            restOpacity: 0,
            activeOpacity: 0.95,
            currentIntensity: 0,
            currentOpacity: 0,
            point: new THREE.Vector3(),
          });
        }

        const displayLabel = buildLabel('v1c – Crochet Robot', '#8ab4ff');
        displayLabel.position.set(0, 4.3, 0);
        group.add(displayLabel);

        const bedLabel = buildLabel('Workpiece Support Bed', '#b6f0ff');
        bedLabel.position.set(0, 1.6, -1.6);
        bedLabel.scale.multiplyScalar(0.85);
        group.add(bedLabel);

        const safetyShield = createSafetyShield();
        group.add(safetyShield);

        const safeAccessPath = createSafeAccessPath();
        group.add(safeAccessPath);

        function createEmergencyStop() {
          const emergencyGroup = new THREE.Group();
          emergencyGroup.position.set(2.2, 0.6, 1.35);

          const base = new THREE.Mesh(
            new THREE.CylinderGeometry(0.55, 0.55, 0.16, 48),
            new THREE.MeshStandardMaterial({
              color: 0x15161f,
              metalness: 0.5,
              roughness: 0.2,
            }),
          );
          base.castShadow = true;
          emergencyGroup.add(base);

          const button = new THREE.Mesh(
            new THREE.CylinderGeometry(0.45, 0.5, 0.28, 48),
            new THREE.MeshStandardMaterial({
              color: 0xff4d4f,
              emissive: 0x5f0608,
              emissiveIntensity: 0.8,
              metalness: 0.2,
              roughness: 0.35,
            }),
          );
          button.position.y = 0.21;
          button.castShadow = true;
          emergencyGroup.add(button);
          addHoverInfo(
            button,
            'Emergency stop switch — instantly cuts power to the v1c motion system.',
          );

          const halo = new THREE.Mesh(
            new THREE.TorusGeometry(0.52, 0.05, 16, 64),
            new THREE.MeshStandardMaterial({
              color: 0xff8083,
              emissive: 0x701010,
              emissiveIntensity: 0.7,
              metalness: 0.35,
              roughness: 0.15,
              transparent: true,
              opacity: 0.85,
            }),
          );
          halo.rotation.x = Math.PI / 2;
          halo.position.y = 0.08;
          emergencyGroup.add(halo);

          const indicator = new THREE.PointLight(0xff494c, 2.3, 4.2);
          indicator.position.y = 0.45;
          emergencyGroup.add(indicator);

          const label = buildLabel('Safety Interlock', '#ffb3b3');
          label.position.set(0, 0.95, 0);
          emergencyGroup.add(label);

          return emergencyGroup;
        }

        function createEndStop(position, axisLabel) {
          const group = new THREE.Group();
          group.position.copy(position);
          group.name = `end-stop-${axisLabel.toLowerCase()}`;

          const housing = new THREE.Mesh(
            new THREE.BoxGeometry(0.35, 0.5, 0.35),
            new THREE.MeshStandardMaterial({
              color: 0xffc285,
              metalness: 0.4,
              roughness: 0.25,
              emissive: 0x462501,
              emissiveIntensity: 0.55,
            }),
          );
          housing.castShadow = true;
          group.add(housing);
          addHoverInfo(
            housing,
            `${axisLabel}-axis end stop — trips firmware limits before overtravel can occur.`,
          );

          const indicatorMaterial = new THREE.MeshStandardMaterial({
            color: 0xfff1c6,
            emissive: 0xffb347,
            emissiveIntensity: 0.85,
            metalness: 0.25,
            roughness: 0.3,
            transparent: true,
            opacity: 0.92,
          });
          const indicator = new THREE.Mesh(
            new THREE.SphereGeometry(0.18, 24, 24),
            indicatorMaterial,
          );
          indicator.position.set(0, 0.44, 0);
          indicator.castShadow = true;
          group.add(indicator);

          const axisPhaseOffset =
            axisLabel === 'X' ? 0 : axisLabel === 'Y' ? Math.PI * 0.4 : Math.PI * 0.8;
          safeAccessHighlights.push({
            tag: `end-stop-${axisLabel.toLowerCase()}-indicator`,
            material: indicatorMaterial,
            baseIntensity: 0.85,
            amplitude: 0.55,
            speed: 3.1,
            phaseOffset: axisPhaseOffset,
            baseOpacity: 0.92,
            opacityAmplitude: 0.06,
          });

          const haloMaterial = new THREE.MeshBasicMaterial({
            color: 0xffe6aa,
            transparent: true,
            opacity: 0.52,
            side: THREE.DoubleSide,
            depthWrite: false,
          });
          const halo = new THREE.Mesh(new THREE.RingGeometry(0.26, 0.36, 40), haloMaterial);
          halo.rotation.x = Math.PI / 2;
          halo.position.set(0, 0.14, 0);
          halo.renderOrder = 6;
          group.add(halo);
          safeAccessHighlights.push({
            tag: `end-stop-${axisLabel.toLowerCase()}-halo`,
            material: haloMaterial,
            baseOpacity: 0.52,
            opacityAmplitude: 0.28,
            speed: 2.6,
            phaseOffset: axisPhaseOffset + 0.9,
          });

          const glowLight = new THREE.PointLight(0xffdd9c, 1.6, 3.4);
          glowLight.position.set(0, 0.6, 0);
          group.add(glowLight);

          const glowStem = new THREE.Mesh(
            new THREE.CylinderGeometry(0.06, 0.06, 0.3, 16),
            new THREE.MeshStandardMaterial({
              color: 0xffd492,
              emissive: 0x7a3f02,
              emissiveIntensity: 0.55,
              metalness: 0.3,
              roughness: 0.35,
            }),
          );
          glowStem.position.set(0, 0.28, 0);
          glowStem.castShadow = true;
          group.add(glowStem);

          return group;
        }

        const emergencyStop = createEmergencyStop();
        group.add(emergencyStop);

        const endStops = [
          createEndStop(new THREE.Vector3(3.1, 2.1, 1.1), 'X'),
          createEndStop(new THREE.Vector3(-2.2, 3.6, -2.6), 'Y'),
          createEndStop(new THREE.Vector3(-1.0, 0.95, -1.4), 'Z'),
        ];
        endStops.forEach((stop) => group.add(stop));

        return group;
      }

      function createPedestalCluster(options) {
        const {
          name,
          roadmap,
          hoverText,
          position,
          accentColor,
          hoverColor,
          selectionScale = 0.54,
          selectionHeight = 0.24,
          buildDisplay,
          displayOffset = 0,
        } = options;

        const group = new THREE.Group();
        group.position.copy(position);
        group.userData.name = name;
        group.userData.roadmap = roadmap;
        group.userData.selectionScale = selectionScale;
        group.userData.selectionHeight = selectionHeight;

        const base = new THREE.Mesh(
          new THREE.CylinderGeometry(1.5, 1.8, 0.4, 48),
          new THREE.MeshStandardMaterial({
            color: 0x191c2a,
            roughness: 0.8,
            metalness: 0.15,
          }),
        );
        base.castShadow = true;
        base.receiveShadow = true;
        group.add(base);

        const column = new THREE.Mesh(
          new THREE.CylinderGeometry(0.55, 0.75, 1.3, 48),
          new THREE.MeshStandardMaterial({
            color: accentColor,
            emissive: new THREE.Color(accentColor).multiplyScalar(0.35),
            metalness: 0.25,
            roughness: 0.45,
          }),
        );
        column.position.y = 0.85;
        column.castShadow = true;
        group.add(column);

        const platform = new THREE.Mesh(
          new THREE.CylinderGeometry(1.1, 1.1, 0.22, 48),
          new THREE.MeshStandardMaterial({
            color: hoverColor,
            emissive: new THREE.Color(hoverColor).multiplyScalar(0.25),
            metalness: 0.35,
            roughness: 0.3,
          }),
        );
        platform.position.y = 1.48;
        platform.castShadow = true;
        platform.name = `${name.toLowerCase().replace(/\s+/g, '-')}-pedestal`;
        group.add(platform);
        addHoverInfo(platform, hoverText);

        const glow = new THREE.PointLight(accentColor, 1.2, 8.0);
        glow.position.y = 1.7;
        group.add(glow);

        const halo = new THREE.Mesh(
          new THREE.TorusGeometry(1.05, 0.04, 16, 96),
          new THREE.MeshStandardMaterial({
            color: accentColor,
            emissive: new THREE.Color(accentColor).multiplyScalar(0.5),
            emissiveIntensity: 0.6,
            transparent: true,
            opacity: 0.8,
          }),
        );
        halo.rotation.x = Math.PI / 2;
        halo.position.y = 1.62;
        group.add(halo);

        const label = buildLabel(name, '#f5f9ff');
        label.position.set(0, 2.25, 0);
        label.scale.multiplyScalar(0.6);
        group.add(label);

        if (typeof buildDisplay === 'function') {
          const display = buildDisplay();
          if (display) {
            const platformTop = 1.48 + 0.11;
            display.position.y += platformTop + displayOffset;
            group.add(display);
          }
        }

        return group;
      }

      function createTensionLabDisplay() {
        const group = new THREE.Group();
        group.name = 'tension-lab-display';

        const bench = new THREE.Mesh(
          new THREE.BoxGeometry(1.9, 0.12, 1.1),
          new THREE.MeshStandardMaterial({
            color: 0x1a2f3a,
            metalness: 0.35,
            roughness: 0.4,
          }),
        );
        bench.position.y = 0.18;
        bench.castShadow = true;
        bench.receiveShadow = true;
        group.add(bench);
        addHoverInfo(
          bench,
          'Calibration bench — stages load cells and fixture rails for yarn testing.',
        );

        const rail = new THREE.Mesh(
          new THREE.BoxGeometry(1.6, 0.08, 0.14),
          new THREE.MeshStandardMaterial({
            color: 0x0f1f28,
            metalness: 0.3,
            roughness: 0.35,
          }),
        );
        rail.position.set(-0.2, 0.32, -0.04);
        rail.castShadow = true;
        group.add(rail);

        const spoolRig = new THREE.Group();
        spoolRig.position.set(0.38, 0.36, 0.02);

        const spoolCore = new THREE.Mesh(
          new THREE.CylinderGeometry(0.12, 0.12, 0.92, 24),
          new THREE.MeshStandardMaterial({
            color: 0x324451,
            metalness: 0.55,
            roughness: 0.28,
          }),
        );
        spoolCore.rotation.z = Math.PI / 2;
        spoolCore.castShadow = true;
        spoolRig.add(spoolCore);

        const spool = new THREE.Mesh(
          new THREE.CylinderGeometry(0.42, 0.42, 0.8, 48),
          new THREE.MeshStandardMaterial({
            color: 0xffe3a1,
            emissive: 0x94763a,
            emissiveIntensity: 0.35,
            roughness: 0.45,
          }),
        );
        spool.rotation.z = Math.PI / 2;
        spool.castShadow = true;
        spoolRig.add(spool);
        spoolControllers.push({
          mesh: spool,
          axis: 'x',
          idleSpeed: 0.35,
          activeSpeed: 0.65,
          linkedToExtrusion: false,
        });
        addHoverInfo(
          spool,
          'Tension spool rig — calibrates hall-effect sensors before they reach production cells.',
        );

        group.add(spoolRig);

        const carriage = new THREE.Mesh(
          new THREE.BoxGeometry(0.34, 0.26, 0.86),
          new THREE.MeshStandardMaterial({
            color: 0x1c4f5c,
            metalness: 0.3,
            roughness: 0.32,
          }),
        );
        carriage.position.set(-0.62, 0.42, -0.05);
        carriage.castShadow = true;
        group.add(carriage);
        addHoverInfo(
          carriage,
          'Sensor carriage — slides along the rail to align load cells with the yarn path.',
        );

        const sensorTower = new THREE.Mesh(
          new THREE.CylinderGeometry(0.12, 0.12, 0.62, 32),
          new THREE.MeshStandardMaterial({
            color: 0x7df0ff,
            emissive: 0x1b6d7d,
            emissiveIntensity: 0.6,
            metalness: 0.4,
            roughness: 0.25,
          }),
        );
        sensorTower.position.set(-0.62, 0.74, 0.24);
        sensorTower.castShadow = true;
        group.add(sensorTower);

        const gaugeDisplay = new THREE.Mesh(
          new THREE.BoxGeometry(0.34, 0.24, 0.18),
          new THREE.MeshStandardMaterial({
            color: 0x0d1c28,
            emissive: 0x163b4d,
            emissiveIntensity: 0.55,
            metalness: 0.28,
            roughness: 0.32,
          }),
        );
        gaugeDisplay.position.set(-0.62, 0.82, 0.52);
        gaugeDisplay.castShadow = true;
        group.add(gaugeDisplay);
        addHoverInfo(
          gaugeDisplay,
          'Live tension telemetry — maps hall sensor readings to grams for planner feedback.',
        );

        const indicator = new THREE.PointLight(0x7df0ff, 1.4, 4.0);
        indicator.position.set(-0.62, 1.18, 0.52);
        group.add(indicator);

        const servoBracket = new THREE.Mesh(
          new THREE.BoxGeometry(0.22, 0.18, 0.46),
          new THREE.MeshStandardMaterial({
            color: 0x243640,
            metalness: 0.42,
            roughness: 0.32,
            emissive: 0x0f1d24,
            emissiveIntensity: 0.35,
          }),
        );
        servoBracket.position.set(0.84, 0.32, -0.28);
        servoBracket.castShadow = true;
        group.add(servoBracket);

        const servoBodyMaterial = new THREE.MeshStandardMaterial({
          color: 0x1a2f3a,
          metalness: 0.5,
          roughness: 0.3,
          emissive: 0x0b1a22,
          emissiveIntensity: 0.45,
        });
        const servoBody = new THREE.Mesh(
          new THREE.BoxGeometry(0.32, 0.26, 0.26),
          servoBodyMaterial,
        );
        servoBody.position.set(0.92, 0.44, -0.28);
        servoBody.castShadow = true;
        group.add(servoBody);
        addHoverInfo(
          servoBody,
          'Micro-servo tension adjuster — trims yarn feed with programmable pulls.',
        );
        safeAccessHighlights.push({
          material: servoBodyMaterial,
          baseIntensity: 0.45,
          amplitude: 0.22,
          speed: 2.1,
          phaseOffset: 0.6,
        });

        const servoPivot = new THREE.Group();
        servoPivot.position.set(0.92, 0.5, -0.28);
        group.add(servoPivot);

        const servoHornMaterial = new THREE.MeshStandardMaterial({
          color: 0xfff1c6,
          metalness: 0.48,
          roughness: 0.22,
          emissive: 0x7a5b1f,
          emissiveIntensity: 0.55,
        });
        const servoHorn = new THREE.Mesh(
          new THREE.CylinderGeometry(0.06, 0.06, 0.24, 24),
          servoHornMaterial,
        );
        servoHorn.rotation.z = Math.PI / 2;
        servoHorn.position.set(0.12, 0, 0);
        servoHorn.castShadow = true;
        servoPivot.add(servoHorn);
        safeAccessHighlights.push({
          material: servoHornMaterial,
          baseIntensity: 0.55,
          amplitude: 0.25,
          speed: 2.4,
          phaseOffset: 0.8,
        });

        const linkageDirection = new THREE.Vector3(-0.24, 0, 0.2);
        const linkageLength = linkageDirection.length();
        const linkageMaterial = new THREE.MeshStandardMaterial({
          color: 0xc7d6ff,
          metalness: 0.55,
          roughness: 0.28,
          emissive: 0x2c3d73,
          emissiveIntensity: 0.45,
        });
        const linkage = new THREE.Mesh(
          new THREE.CylinderGeometry(0.018, 0.018, linkageLength, 16),
          linkageMaterial,
        );
        const linkageQuaternion = new THREE.Quaternion().setFromUnitVectors(
          new THREE.Vector3(0, 1, 0),
          linkageDirection.clone().normalize(),
        );
        linkage.quaternion.copy(linkageQuaternion);
        linkage.position.copy(linkageDirection.clone().multiplyScalar(0.5));
        linkage.castShadow = true;
        servoPivot.add(linkage);

        const servoRestAngle = THREE.MathUtils.degToRad(-10);
        const servoActiveAngle = THREE.MathUtils.degToRad(12);
        servoPivot.rotation.y = servoRestAngle;
        servoActuatorControllers.push({
          pivot: servoPivot,
          restAngle: servoRestAngle,
          activeAngle: servoActiveAngle,
          damping: 6.5,
        });

        const servoIndicatorMaterial = new THREE.MeshStandardMaterial({
          color: 0xfff4c9,
          emissive: 0xffb347,
          emissiveIntensity: 0.25,
          metalness: 0.25,
          roughness: 0.28,
          transparent: true,
          opacity: 0.35,
        });
        const servoIndicator = new THREE.Mesh(
          new THREE.SphereGeometry(0.06, 18, 18),
          servoIndicatorMaterial,
        );
        servoIndicator.position.set(0.86, 0.6, -0.42);
        servoIndicator.castShadow = true;
        group.add(servoIndicator);
        servoSignalControllers.push({
          material: servoIndicatorMaterial,
          restIntensity: 0.25,
          activeIntensity: 1.2,
          restOpacity: 0.35,
          activeOpacity: 0.9,
          damping: 5.5,
        });

        const servoLight = new THREE.PointLight(0xffd89c, 0.9, 3.2);
        servoLight.position.set(0.82, 0.92, -0.28);
        group.add(servoLight);

        const servoLabel = buildLabel('Servo Tensioner Prototype', '#ccfff0');
        servoLabel.position.set(0.92, 0.96, -0.32);
        servoLabel.scale.multiplyScalar(0.34);
        group.add(servoLabel);

        return group;
      }

      function createMaterialPrepDisplay() {
        const group = new THREE.Group();
        group.name = 'material-prep-display';

        const table = new THREE.Mesh(
          new THREE.BoxGeometry(2.1, 0.14, 1.2),
          new THREE.MeshStandardMaterial({
            color: 0x1f2d24,
            metalness: 0.32,
            roughness: 0.48,
          }),
        );
        table.position.y = 0.18;
        table.castShadow = true;
        table.receiveShadow = true;
        group.add(table);
        addHoverInfo(
          table,
          'Material prep bench — stages yarn cones and QA tools before automation.',
        );

        const legGeometry = new THREE.BoxGeometry(0.16, 0.42, 0.16);
        const legMaterial = new THREE.MeshStandardMaterial({
          color: 0x16251b,
          metalness: 0.28,
          roughness: 0.42,
        });
        [
          [-0.92, 0.0, -0.5],
          [0.92, 0.0, -0.5],
          [-0.92, 0.0, 0.5],
          [0.92, 0.0, 0.5],
        ].forEach(([x, y, z]) => {
          const leg = new THREE.Mesh(legGeometry, legMaterial);
          leg.position.set(x, y, z);
          leg.castShadow = true;
          group.add(leg);
        });

        const coneTree = new THREE.Mesh(
          new THREE.CylinderGeometry(0.18, 0.18, 0.92, 24),
          new THREE.MeshStandardMaterial({
            color: 0x2a3f30,
            metalness: 0.33,
            roughness: 0.36,
            emissive: 0x102216,
            emissiveIntensity: 0.4,
          }),
        );
        coneTree.position.set(-0.62, 0.64, 0.1);
        coneTree.castShadow = true;
        group.add(coneTree);

        const coneColors = [0xffe1a1, 0xffc4d0, 0xb8ecff];
        coneColors.forEach((color, index) => {
          const cone = new THREE.Mesh(
            new THREE.CylinderGeometry(0.34, 0.22, 0.46, 32),
            new THREE.MeshStandardMaterial({
              color,
              emissive: new THREE.Color(color).multiplyScalar(0.2),
              emissiveIntensity: 0.35,
              roughness: 0.38,
            }),
          );
          cone.rotation.z = Math.PI / 2;
          cone.position.set(-0.62, 0.48 + index * 0.24, 0.1);
          cone.castShadow = true;
          group.add(cone);
        });
        addHoverInfo(
          coneTree,
          'Cone tree — organizes dyed yarn sets with quick-grab color tags.',
        );

        const prepBins = new THREE.Group();
        prepBins.position.set(0.58, 0.36, -0.32);
        group.add(prepBins);

        const binGeometry = new THREE.BoxGeometry(0.46, 0.26, 0.46);
        const binColors = [0x325444, 0x3e6150, 0x274236];
        binColors.forEach((color, index) => {
          const bin = new THREE.Mesh(
            binGeometry,
            new THREE.MeshStandardMaterial({
              color,
              metalness: 0.18,
              roughness: 0.4,
              emissive: new THREE.Color(color).multiplyScalar(0.18),
            }),
          );
          bin.position.set(index * 0.52 - 0.52, 0, 0);
          bin.castShadow = true;
          prepBins.add(bin);
        });
        addHoverInfo(
          prepBins,
          'Prep bins — stage bobbins, winding tools, and pre-measured skeins.',
        );

        const scaleBase = new THREE.Mesh(
          new THREE.BoxGeometry(0.5, 0.08, 0.34),
          new THREE.MeshStandardMaterial({
            color: 0x1f1d2d,
            metalness: 0.4,
            roughness: 0.32,
          }),
        );
        scaleBase.position.set(0.38, 0.32, 0.42);
        scaleBase.castShadow = true;
        group.add(scaleBase);

        const scaleDeck = new THREE.Mesh(
          new THREE.BoxGeometry(0.46, 0.04, 0.3),
          new THREE.MeshStandardMaterial({
            color: 0x6b76ff,
            emissive: 0x2c3080,
            emissiveIntensity: 0.6,
            roughness: 0.28,
          }),
        );
        scaleDeck.position.set(0.38, 0.38, 0.42);
        scaleDeck.castShadow = true;
        group.add(scaleDeck);
        addHoverInfo(
          scaleDeck,
          'Inspection scale — verifies yarn weight and cone swaps before runs.',
        );

        const checklist = new THREE.Mesh(
          new THREE.PlaneGeometry(0.42, 0.58),
          new THREE.MeshStandardMaterial({
            color: 0xc5f1d6,
            emissive: 0x4a8d65,
            emissiveIntensity: 0.5,
            transparent: true,
            opacity: 0.8,
            side: THREE.DoubleSide,
          }),
        );
        checklist.position.set(0.1, 0.72, -0.46);
        checklist.rotation.y = -Math.PI / 6;
        checklist.castShadow = true;
        group.add(checklist);
        addHoverInfo(
          checklist,
          'Run cards — log dye lots, spool counts, and prep checks for traceability.',
        );

        const prepLabel = buildLabel('Prep & QA', '#d4ffe5');
        prepLabel.position.set(0.0, 1.0, 0.0);
        prepLabel.scale.multiplyScalar(0.4);
        group.add(prepLabel);

        const workLight = new THREE.PointLight(0x82ffb2, 1.1, 4.8);
        workLight.position.set(-0.6, 1.4, 0.1);
        group.add(workLight);

        return group;
      }

      function createPatternStudioDisplay() {
        const group = new THREE.Group();
        group.name = 'pattern-studio-display';

        const desk = new THREE.Mesh(
          new THREE.BoxGeometry(1.9, 0.12, 1.1),
          new THREE.MeshStandardMaterial({
            color: 0x2d1f24,
            metalness: 0.38,
            roughness: 0.45,
          }),
        );
        desk.position.y = 0.2;
        desk.castShadow = true;
        desk.receiveShadow = true;
        group.add(desk);

        const legGeometry = new THREE.BoxGeometry(0.12, 0.42, 0.12);
        const legMaterial = new THREE.MeshStandardMaterial({
          color: 0x1b1318,
          metalness: 0.35,
          roughness: 0.4,
        });
        [
          [-0.78, 0.01, -0.46],
          [0.78, 0.01, -0.46],
          [-0.78, 0.01, 0.46],
          [0.78, 0.01, 0.46],
        ].forEach(([x, y, z]) => {
          const leg = new THREE.Mesh(legGeometry, legMaterial);
          leg.position.set(x, y, z);
          leg.castShadow = true;
          group.add(leg);
        });

        const monitorGeometry = new THREE.BoxGeometry(0.08, 0.64, 0.92);
        const monitorMaterial = new THREE.MeshStandardMaterial({
          color: 0x111527,
          emissive: 0x3d4eff,
          emissiveIntensity: 0.68,
          metalness: 0.25,
          roughness: 0.24,
        });
        const leftMonitor = new THREE.Mesh(monitorGeometry, monitorMaterial);
        leftMonitor.position.set(-0.45, 0.6, -0.08);
        leftMonitor.rotation.y = 0.18;
        leftMonitor.castShadow = true;
        group.add(leftMonitor);
        addHoverInfo(
          leftMonitor,
          'Planner console — previews pattern_cli exports with motion overlays.',
        );

        const rightMonitor = leftMonitor.clone();
        rightMonitor.position.set(0.2, 0.6, -0.08);
        rightMonitor.rotation.y = -0.12;
        group.add(rightMonitor);

        const keyboard = new THREE.Mesh(
          new THREE.BoxGeometry(0.62, 0.05, 0.26),
          new THREE.MeshStandardMaterial({
            color: 0x37262d,
            metalness: 0.28,
            roughness: 0.45,
          }),
        );
        keyboard.position.set(-0.1, 0.28, 0.18);
        keyboard.castShadow = true;
        group.add(keyboard);

        const holoBase = new THREE.Mesh(
          new THREE.CylinderGeometry(0.36, 0.36, 0.04, 48),
          new THREE.MeshStandardMaterial({
            color: 0x3a2d52,
            metalness: 0.3,
            roughness: 0.35,
          }),
        );
        holoBase.position.set(0.58, 0.28, 0.3);
        holoBase.castShadow = true;
        group.add(holoBase);

        const holoEmitter = new THREE.Mesh(
          new THREE.CylinderGeometry(0.1, 0.3, 0.5, 32, 1, true),
          new THREE.MeshStandardMaterial({
            color: 0x8c7dff,
            emissive: 0x4a3aff,
            emissiveIntensity: 0.7,
            transparent: true,
            opacity: 0.7,
            side: THREE.DoubleSide,
          }),
        );
        holoEmitter.position.set(0.58, 0.58, 0.3);
        holoEmitter.castShadow = true;
        group.add(holoEmitter);
        addHoverInfo(
          holoEmitter,
          'Holographic planner table — replays pattern_cli --format planner exports for dry runs.',
        );

        const planGrid = new THREE.Mesh(
          new THREE.PlaneGeometry(0.72, 0.52),
          new THREE.MeshStandardMaterial({
            color: 0x90a4ff,
            emissive: 0x5367ff,
            emissiveIntensity: 0.75,
            transparent: true,
            opacity: 0.78,
            side: THREE.DoubleSide,
          }),
        );
        planGrid.position.set(0.58, 0.78, 0.3);
        planGrid.rotation.y = Math.PI / 6;
        group.add(planGrid);
        patternPreviewContainer = planGrid;

        applyPatternPlannerEvents(patternPlannerEvents, { resetOverlay: false });

        addHoverInfo(
          planGrid,
          'Planner hologram — loops a base chain row captured from pattern_cli --format planner.',
          { passthrough: true },
        );

        const holoLight = new THREE.PointLight(0x8c7dff, 1.3, 4.5);
        holoLight.position.set(0.58, 1.2, 0.3);
        group.add(holoLight);

        return group;
      }

      function createV1KResearchDisplay() {
        const group = new THREE.Group();
        group.name = 'v1k-research-display';

        const deck = new THREE.Mesh(
          new THREE.BoxGeometry(2.2, 0.14, 1.4),
          new THREE.MeshStandardMaterial({
            color: 0x1a1c2d,
            metalness: 0.32,
            roughness: 0.5,
          }),
        );
        deck.position.y = 0.2;
        deck.castShadow = true;
        deck.receiveShadow = true;
        group.add(deck);
        addHoverInfo(
          deck,
          'Research deck — stages knitting-bed prototypes for future automation trials.',
        );

        const railMaterial = new THREE.MeshStandardMaterial({
          color: 0x8ea3ff,
          emissive: 0x39477d,
          emissiveIntensity: 0.55,
          metalness: 0.42,
          roughness: 0.28,
        });
        const railGeometry = new THREE.BoxGeometry(0.14, 0.16, 1.26);
        [-0.55, 0.55].forEach((x) => {
          const rail = new THREE.Mesh(railGeometry, railMaterial);
          rail.position.set(x, 0.38, 0.0);
          rail.castShadow = true;
          group.add(rail);
        });

        const bed = new THREE.Mesh(
          new THREE.BoxGeometry(1.9, 0.08, 0.52),
          new THREE.MeshStandardMaterial({
            color: 0xe4e6ff,
            emissive: 0x4d5aff,
            emissiveIntensity: 0.28,
            metalness: 0.18,
            roughness: 0.24,
          }),
        );
        bed.position.set(0, 0.42, 0.0);
        bed.castShadow = true;
        group.add(bed);
        addHoverInfo(
          bed,
          'Needle bed prototype — validates carriage spacing for the knitting platform.',
        );

        const carriage = new THREE.Mesh(
          new THREE.BoxGeometry(0.54, 0.24, 0.74),
          new THREE.MeshStandardMaterial({
            color: 0xff9fb7,
            emissive: 0x6c2440,
            emissiveIntensity: 0.48,
            metalness: 0.3,
            roughness: 0.32,
          }),
        );
        carriage.position.set(0.18, 0.62, 0.0);
        carriage.castShadow = true;
        group.add(carriage);
        addHoverInfo(
          carriage,
          'Carriage sled — hosts interchangeable toolheads and yarn cutters for v1k.',
        );

        const needleGroup = new THREE.Group();
        needleGroup.position.set(0.18, 0.75, 0.0);
        const needleGeometry = new THREE.CylinderGeometry(0.018, 0.018, 0.46, 10);
        const needleMaterial = new THREE.MeshStandardMaterial({
          color: 0xf5f7ff,
          emissive: 0x9097ff,
          emissiveIntensity: 0.35,
          metalness: 0.4,
          roughness: 0.2,
        });
        [-0.24, 0, 0.24].forEach((offset) => {
          const needle = new THREE.Mesh(needleGeometry, needleMaterial);
          needle.rotation.x = Math.PI / 2;
          needle.position.set(offset, 0, 0.0);
          needle.castShadow = true;
          needleGroup.add(needle);
        });
        group.add(needleGroup);

        const consoleBase = new THREE.Mesh(
          new THREE.BoxGeometry(0.9, 0.12, 0.54),
          new THREE.MeshStandardMaterial({
            color: 0x26273d,
            metalness: 0.36,
            roughness: 0.38,
          }),
        );
        consoleBase.position.set(-0.82, 0.28, 0.46);
        consoleBase.castShadow = true;
        group.add(consoleBase);

        const consoleScreen = new THREE.Mesh(
          new THREE.BoxGeometry(0.08, 0.48, 0.58),
          new THREE.MeshStandardMaterial({
            color: 0x101425,
            emissive: 0x3a7bff,
            emissiveIntensity: 0.65,
            metalness: 0.28,
            roughness: 0.28,
          }),
        );
        consoleScreen.position.set(-1.16, 0.66, 0.46);
        consoleScreen.rotation.y = Math.PI / 3.5;
        consoleScreen.castShadow = true;
        group.add(consoleScreen);
        addHoverInfo(
          consoleScreen,
          'Control console — compares crochet motion plans with upcoming knitting paths.',
        );

        const spoolTower = new THREE.Mesh(
          new THREE.CylinderGeometry(0.16, 0.16, 0.9, 24),
          new THREE.MeshStandardMaterial({
            color: 0x34374f,
            metalness: 0.42,
            roughness: 0.34,
          }),
        );
        spoolTower.position.set(0.98, 0.62, 0.52);
        spoolTower.castShadow = true;
        group.add(spoolTower);

        const spool = new THREE.Mesh(
          new THREE.CylinderGeometry(0.42, 0.32, 0.72, 40),
          new THREE.MeshStandardMaterial({
            color: 0xffe6a8,
            emissive: 0x947f3d,
            emissiveIntensity: 0.32,
            roughness: 0.4,
          }),
        );
        spool.rotation.z = Math.PI / 2;
        spool.position.set(0.98, 0.62, 0.52);
        spool.castShadow = true;
        group.add(spool);
        spoolControllers.push({
          mesh: spool,
          axis: 'x',
          idleSpeed: 0.28,
          activeSpeed: 0.45,
          linkedToExtrusion: false,
        });
        addHoverInfo(
          spool,
          'Yarn staging spindle — feeds prototype fibers into the knitting carriage.',
        );

        const telemetryPod = new THREE.Mesh(
          new THREE.CylinderGeometry(0.18, 0.24, 0.46, 32),
          new THREE.MeshStandardMaterial({
            color: 0x8cf0ff,
            emissive: 0x2e8896,
            emissiveIntensity: 0.75,
            transparent: true,
            opacity: 0.82,
          }),
        );
        telemetryPod.position.set(-0.15, 0.58, -0.58);
        telemetryPod.castShadow = true;
        group.add(telemetryPod);
        addHoverInfo(
          telemetryPod,
          'Telemetry pod — logs tension and carriage loads during knitting experiments.',
        );

        const workLight = new THREE.PointLight(0xc0a9ff, 1.5, 5.5);
        workLight.position.set(0.2, 1.3, 0.1);
        group.add(workLight);

        const label = buildLabel('Knitting Research', '#f4e9ff');
        label.position.set(0, 1.1, -0.56);
        label.scale.multiplyScalar(0.42);
        group.add(label);

        return group;
      }

      function populateProductLines() {
        const dais = new THREE.Mesh(
          new THREE.CylinderGeometry(4.2, 4.6, 0.6, 72),
          new THREE.MeshStandardMaterial({
            color: 0x151726,
            roughness: 0.85,
            metalness: 0.2,
          }),
        );
        dais.position.y = 0.3;
        dais.receiveShadow = true;
        dais.castShadow = true;

        const v1cCluster = new THREE.Group();
        v1cCluster.add(dais);
        const v1cAssembly = createV1CAssembly();
        v1cCluster.add(v1cAssembly);
        v1cCluster.userData.name = 'v1c Crochet Cell';
        v1cCluster.userData.roadmap =
          'Launch-ready crochet automation cell with emergency stop, gantry, and tension lab.';
        v1cCluster.userData.selectionScale = 1.0;
        v1cCluster.userData.selectionHeight = 0.32;
        scene.add(v1cCluster);
        productClusters.push(v1cCluster);
        addHoverInfo(
          dais,
          'Central robotics cell — houses the v1c crochet robot and its safety perimeter.',
        );

        const daisGlow = new THREE.PointLight(0x7fa8ff, 1.6, 26.0);
        daisGlow.position.set(0, 4.8, 0);
        v1cCluster.add(daisGlow);

        const clusterDefinitions = [
          {
            name: 'Tension Lab',
            roadmap:
              'Calibrates hall sensors, measures yarn pull force, and tunes servo-driven feed loops.',
            hoverText:
              'Tension lab pedestal — stage load cells and spool fixtures before gantry trials.',
            position: new THREE.Vector3(-6.8, 0, -3.5),
            accentColor: 0x7df0ff,
            hoverColor: 0x21404f,
            buildDisplay: createTensionLabDisplay,
          },
          {
            name: 'Material Prep Pod',
            roadmap:
              'Preps yarn cones, QA scales, and dye lots before the crochet cell loads them.',
            hoverText:
              'Material prep pedestal — organize cones, prep bins, and traceability run cards.',
            position: new THREE.Vector3(-6.4, 0, 3.5),
            accentColor: 0x82ffb2,
            hoverColor: 0x1a3525,
            buildDisplay: createMaterialPrepDisplay,
          },
          {
            name: 'Pattern Studio',
            roadmap:
              'Interactive planner hub translating pattern_cli exports into operator-ready motion previews.',
            hoverText:
              'Pattern studio pedestal — review planner exports and prep automation scripts.',
            position: new THREE.Vector3(7.1, 0, -2.6),
            accentColor: 0xffc47d,
            hoverColor: 0x47331e,
            buildDisplay: createPatternStudioDisplay,
          },
          {
            name: 'v1k Research Rig',
            roadmap:
              'Future knitting-focused platform inheriting motion control and safety architecture.',
            hoverText:
              'v1k research pedestal — staging area for the knitting-focused successor platform.',
            position: new THREE.Vector3(0, 0, 7.2),
            accentColor: 0xc0a9ff,
            hoverColor: 0x3a2d52,
            buildDisplay: createV1KResearchDisplay,
            displayOffset: 0.04,
          },
        ];

        clusterDefinitions.forEach((definition) => {
          const cluster = createPedestalCluster(definition);
          scene.add(cluster);
          productClusters.push(cluster);
        });
      }

      populateProductLines();
      loadPlannerPreviewFromSource();

      function updateRoadmapPanel(title, description) {
        roadmapTitleElement.textContent = title;
        roadmapDescriptionElement.textContent = description;
      }

      function selectCluster(cluster) {
        if (!cluster) {
          activeCluster = null;
          selectionRingGroup.visible = false;
          updateRoadmapPanel(
            'Assembly Roadmap',
            'Select a product cluster to learn how it advances the automation journey.',
          );
          desiredCameraTarget.copy(defaultCameraTarget);
          desiredCameraPosition.copy(defaultCameraPosition);
          return;
        }

        if (activeCluster === cluster) {
          return;
        }

        activeCluster = cluster;
        selectionRingGroup.visible = true;
        const targetScale = cluster.userData.selectionScale ?? 1;
        selectionRingGroup.scale.setScalar(targetScale);
        const targetHeight = cluster.userData.selectionHeight ?? selectionRingHeight;
        selectionRingGroup.position.set(
          cluster.position.x,
          targetHeight,
          cluster.position.z,
        );
        if (selectionSweep) {
          selectionSweep.rotation.y = 0;
        }
        updateRoadmapPanel(cluster.userData.name, cluster.userData.roadmap);

        cluster.getWorldPosition(clusterFocusPosition);
        const baseFocusHeight = cluster.userData.selectionHeight ?? selectionRingHeight;
        const focusHeight = baseFocusHeight + 0.8;
        desiredCameraTarget.set(
          clusterFocusPosition.x,
          clusterFocusPosition.y + focusHeight,
          clusterFocusPosition.z,
        );

        cameraOffsetVector.copy(camera.position).sub(currentCameraTarget);
        let offsetLength = cameraOffsetVector.length();
        if (!Number.isFinite(offsetLength) || offsetLength < 1e-3) {
          cameraOffsetVector.copy(defaultCameraOffset);
          offsetLength = cameraOffsetVector.length();
        }
        if (offsetLength < minCameraRadius) {
          cameraOffsetVector.setLength(minCameraRadius);
        } else if (offsetLength > maxCameraRadius) {
          cameraOffsetVector.setLength(maxCameraRadius);
        }
        candidateCameraPosition.copy(desiredCameraTarget).add(cameraOffsetVector);
        candidateCameraPosition.y = Math.max(
          candidateCameraPosition.y,
          desiredCameraTarget.y + 3,
        );
        desiredCameraPosition.copy(candidateCameraPosition);
      }

      if (productClusters.length > 0) {
        selectCluster(productClusters[0]);
      }

      function setPointerFromEvent(event) {
        const bounds = renderer.domElement.getBoundingClientRect();
        pointer.x = ((event.clientX - bounds.left) / bounds.width) * 2 - 1;
        pointer.y = -((event.clientY - bounds.top) / bounds.height) * 2 + 1;
      }

      function findClusterFromObject(object) {
        let current = object;
        while (current) {
          if (current.userData && current.userData.roadmap) {
            return current;
          }
          current = current.parent;
        }
        return null;
      }

      function cycleCluster(direction) {
        if (!Number.isFinite(direction) || direction === 0) {
          return;
        }
        if (!Array.isArray(productClusters) || productClusters.length === 0) {
          return;
        }

        const currentIndex = activeCluster ? productClusters.indexOf(activeCluster) : -1;
        const baseIndex = currentIndex >= 0 ? currentIndex : 0;
        const nextIndex = (baseIndex + direction + productClusters.length) % productClusters.length;
        const nextCluster = productClusters[nextIndex];
        if (!nextCluster || nextCluster === activeCluster) {
          return;
        }

        userIsControllingCamera = false;
        cameraWasMovedByControls = false;
        selectCluster(nextCluster);

        if (statusElement) {
          const label =
            nextCluster.userData && typeof nextCluster.userData.name === 'string'
              ? nextCluster.userData.name
              : 'roadmap milestone';
          updateStatus(`Keyboard focus: ${label}`);
        }
      }

      function onKeyDown(event) {
        if (!event || typeof event.key !== 'string') {
          return;
        }
        if (!Array.isArray(productClusters) || productClusters.length === 0) {
          return;
        }

        const target = event.target;
        if (target) {
          const tagName = target.tagName ? target.tagName.toUpperCase() : '';
          if (
            tagName === 'INPUT' ||
            tagName === 'TEXTAREA' ||
            tagName === 'SELECT' ||
            tagName === 'BUTTON' ||
            target.isContentEditable
          ) {
            return;
          }
        }

        if (event.key === 'ArrowRight') {
          event.preventDefault();
          cycleCluster(1);
        } else if (event.key === 'ArrowLeft') {
          event.preventDefault();
          cycleCluster(-1);
        }
      }

      const clock = new THREE.Clock();

      function animate() {
        const delta = clock.getDelta();
        const elapsed = clock.elapsedTime;
        scene.traverse((object) => {
          if (object.name === 'v1c-assembly') {
            object.rotation.y = Math.sin(elapsed * 0.15) * 0.15;
          }
        });
        safeAccessHighlights.forEach((highlight) => {
          const {
            material,
            baseIntensity = 0,
            amplitude = 0,
            speed = 1,
            phaseOffset = 0,
            baseOpacity,
            opacityAmplitude = 0,
            visibleOnly = false,
            object = null,
          } = highlight;
          if (!material) {
            return;
          }
          const isActive = !visibleOnly || (object ? object.visible : true);
          const intensityBase = isActive ? baseIntensity : 0;
          const intensityAmplitude = isActive ? amplitude : 0;
          if (typeof material.emissiveIntensity === 'number') {
            const emissivePulse =
              intensityBase + Math.sin(elapsed * speed + phaseOffset) * intensityAmplitude;
            material.emissiveIntensity = Math.max(0, emissivePulse);
          }
          if (
            typeof baseOpacity === 'number' &&
            typeof material.opacity === 'number' &&
            material.transparent
          ) {
            const opacityBase = isActive ? baseOpacity : 0;
            const opacityAmp = isActive ? opacityAmplitude : 0;
            const opacityPulse =
              opacityBase + Math.sin(elapsed * speed + phaseOffset) * opacityAmp;
            material.opacity = THREE.MathUtils.clamp(opacityPulse, 0, 1);
          }
        });
        anchorPulseControllers.forEach((controller) => {
          const {
            capMaterial,
            haloMaterial,
            halo,
            light,
            baseCapIntensity = 0,
            capAmplitude = 0,
            baseHaloIntensity = 0,
            haloAmplitude = 0,
            baseHaloOpacity,
            haloOpacityAmplitude = 0,
            haloScaleAmplitude = 0,
            baseLightIntensity = 0,
            lightAmplitude = 0,
            phaseOffset = 0,
            speed = 0.22,
          } = controller;

          const angle = (elapsed * speed + phaseOffset) * Math.PI * 2;
          const normalized = 0.5 + 0.5 * Math.sin(angle);
          const emphasis = normalized * normalized;

          if (capMaterial && typeof capMaterial.emissiveIntensity === 'number') {
            capMaterial.emissiveIntensity = Math.max(
              0,
              baseCapIntensity + capAmplitude * emphasis,
            );
          }

          if (haloMaterial && typeof haloMaterial.emissiveIntensity === 'number') {
            haloMaterial.emissiveIntensity = Math.max(
              0,
              baseHaloIntensity + haloAmplitude * emphasis,
            );

            if (typeof baseHaloOpacity === 'number' && haloMaterial.transparent) {
              const opacityPulse = THREE.MathUtils.clamp(
                baseHaloOpacity + haloOpacityAmplitude * (emphasis - 0.5),
                0,
                1,
              );
              haloMaterial.opacity = opacityPulse;
            }
          }

          if (halo) {
            const scale = 1 + haloScaleAmplitude * emphasis;
            halo.scale.setScalar(scale);
          }

          if (light) {
            light.intensity = baseLightIntensity + lightAmplitude * emphasis;
          }
        });
        stepBadgeControllers.forEach((controller) => {
          const {
            badge,
            baseHeight = 0.5,
            amplitude = 0.05,
            speed = 1.6,
            phaseOffset = 0,
            baseTilt = 0,
            tiltAmplitude = 0,
          } = controller;
          if (!badge) {
            return;
          }
          const verticalOffset = Math.sin(elapsed * speed + phaseOffset) * amplitude;
          badge.position.y = baseHeight + verticalOffset;

          if (tiltAmplitude !== 0) {
            const tilt = baseTilt + Math.sin(elapsed * speed * 0.85 + phaseOffset) * tiltAmplitude;
            badge.rotation.x = tilt;
          }
        });
        yarnFlowControllers.forEach((controller) => {
          if (!controller.texture || !controller.material) {
            return;
          }
          controller.texture.offset.x = (controller.texture.offset.x + delta * controller.speed) % 1;
          const target = yarnExtrusionActive
            ? controller.activeIntensity
            : controller.restIntensity;
          controller.currentIntensity = THREE.MathUtils.damp(
            controller.currentIntensity,
            target,
            4.0,
            delta,
          );
          controller.material.emissiveIntensity = controller.currentIntensity;
        });
        yarnPulseControllers.forEach((controller) => {
          const {
            mesh,
            material,
            curve,
            activeSpeed = 0.18,
            idleSpeed = 0.05,
            offset = 0,
            restIntensity = 0.2,
            activeIntensity = 0.8,
            restOpacity = 0.3,
            activeOpacity = 0.9,
            point,
          } = controller;
          if (!mesh || !material || !curve) {
            return;
          }

          const speed = yarnExtrusionActive ? activeSpeed : idleSpeed;
          const travel = (offset + elapsed * speed) % 1;
          if (point) {
            curve.getPointAt(travel, point);
            mesh.position.copy(point);
          } else {
            const position = curve.getPointAt(travel);
            mesh.position.copy(position);
          }

          const target = yarnExtrusionActive ? activeIntensity : restIntensity;
          controller.currentIntensity = THREE.MathUtils.damp(
            controller.currentIntensity ?? restIntensity,
            target,
            4.5,
            delta,
          );
          material.emissiveIntensity = controller.currentIntensity;

          const intensitySpan = Math.max(activeIntensity - restIntensity, 1e-5);
          const normalized = THREE.MathUtils.clamp(
            (controller.currentIntensity - restIntensity) / intensitySpan,
            0,
            1,
          );
          material.opacity = THREE.MathUtils.lerp(restOpacity, activeOpacity, normalized);
        });
        yarnBeadControllers.forEach((controller) => {
          const {
            mesh,
            material,
            curve,
            activeSpeed = 0.36,
            idleSpeed = 0.05,
            restIntensity = 0,
            activeIntensity = 1.2,
            restOpacity = 0,
            activeOpacity = 0.9,
            point,
          } = controller;
          if (!mesh || !material || !curve) {
            return;
          }

          const speed = yarnExtrusionActive ? activeSpeed : idleSpeed;
          const currentTravel = typeof controller.travel === 'number' ? controller.travel : 0;
          const updatedTravel = (currentTravel + delta * speed) % 1;
          controller.travel = updatedTravel;

          if (point) {
            curve.getPointAt(updatedTravel, point);
            mesh.position.copy(point);
          } else {
            const position = curve.getPointAt(updatedTravel);
            mesh.position.copy(position);
          }

          const targetIntensity = yarnExtrusionActive ? activeIntensity : restIntensity;
          controller.currentIntensity = THREE.MathUtils.damp(
            controller.currentIntensity ?? restIntensity,
            targetIntensity,
            6.0,
            delta,
          );
          material.emissiveIntensity = controller.currentIntensity;

          const targetOpacity = yarnExtrusionActive ? activeOpacity : restOpacity;
          controller.currentOpacity = THREE.MathUtils.damp(
            controller.currentOpacity ?? restOpacity,
            targetOpacity,
            6.0,
            delta,
          );
          material.opacity = controller.currentOpacity;
          mesh.visible = material.opacity > 0.02;
        });
        if (spoolProgressSegments.length > 0) {
          const normalizedProgress = THREE.MathUtils.clamp(spoolProgressRatio, 0, 1);
          const scaledProgress = normalizedProgress * spoolProgressSegments.length;
          const fullSegments = Math.floor(scaledProgress);
          const partialStrength = scaledProgress - fullSegments;
          spoolProgressSegments.forEach((controller, index) => {
            const {
              mesh,
              material,
              baseIntensity = 0,
              activeIntensity = baseIntensity,
              baseOpacity = 0,
              activeOpacity = baseOpacity,
              damping = 5.0,
            } = controller;
            if (!mesh || !material) {
              return;
            }
            let targetStrength = 0;
            if (index < fullSegments) {
              targetStrength = 1;
            } else if (index === fullSegments) {
              targetStrength = partialStrength;
            }
            const intensityTarget =
              baseIntensity + (activeIntensity - baseIntensity) * targetStrength;
            controller.currentIntensity = THREE.MathUtils.damp(
              controller.currentIntensity ?? baseIntensity,
              intensityTarget,
              damping,
              delta,
            );
            material.emissiveIntensity = controller.currentIntensity;
            const opacityTarget =
              baseOpacity + (activeOpacity - baseOpacity) * targetStrength;
            controller.currentOpacity = THREE.MathUtils.damp(
              controller.currentOpacity ?? baseOpacity,
              opacityTarget,
              damping,
              delta,
            );
            material.opacity = controller.currentOpacity;
          });
        }
        spoolControllers.forEach((controller) => {
          const {
            mesh,
            axis = 'x',
            idleSpeed = 0,
            activeSpeed = idleSpeed,
            linkedToExtrusion = false,
            direction = 1,
            damping = 6.0,
          } = controller;
          if (!mesh) {
            return;
          }
          const isActive = linkedToExtrusion ? yarnExtrusionActive : true;
          const targetSpeed = isActive ? activeSpeed : idleSpeed;
          const currentSpeed = THREE.MathUtils.damp(
            controller.currentSpeed ?? 0,
            targetSpeed,
            damping,
            delta,
          );
          controller.currentSpeed = currentSpeed;
          if (currentSpeed === 0) {
            return;
          }
          const rotationDelta = delta * currentSpeed * direction;
          if (axis === 'y') {
            mesh.rotation.y += rotationDelta;
          } else if (axis === 'z') {
            mesh.rotation.z += rotationDelta;
          } else {
            mesh.rotateX(rotationDelta);
          }
        });
        fanControllers.forEach((controller) => {
          const {
            mesh,
            axis = 'y',
            idleSpeed = 0,
            activeSpeed = idleSpeed,
            linkedToExtrusion = false,
            damping = 6.0,
            direction = 1,
          } = controller;
          if (!mesh) {
            return;
          }
          const isActive = linkedToExtrusion ? yarnExtrusionActive : true;
          const targetSpeed = isActive ? activeSpeed : idleSpeed;
          const currentSpeed = THREE.MathUtils.damp(
            controller.currentSpeed ?? targetSpeed,
            targetSpeed,
            damping,
            delta,
          );
          controller.currentSpeed = currentSpeed;
          if (Math.abs(currentSpeed) < 1e-5) {
            return;
          }
          const rotationDelta = delta * currentSpeed * direction;
          if (axis === 'x') {
            mesh.rotation.x += rotationDelta;
          } else if (axis === 'z') {
            mesh.rotation.z += rotationDelta;
          } else {
            mesh.rotation.y += rotationDelta;
          }
        });
        servoActuatorControllers.forEach((controller) => {
          const { pivot, restAngle = 0, activeAngle = 0, damping = 6.0 } = controller;
          if (!pivot) {
            return;
          }
          const targetAngle = yarnExtrusionActive ? activeAngle : restAngle;
          const currentAngle = THREE.MathUtils.damp(
            controller.currentAngle ?? pivot.rotation.y,
            targetAngle,
            damping,
            delta,
          );
          controller.currentAngle = currentAngle;
          pivot.rotation.y = currentAngle;
        });
        servoSignalControllers.forEach((controller) => {
          const {
            material,
            restIntensity = 0.3,
            activeIntensity = 1.0,
            restOpacity = controller.restOpacity ?? material?.opacity ?? 1,
            activeOpacity = controller.activeOpacity ?? controller.restOpacity ?? material?.opacity ?? 1,
            damping = 5.0,
          } = controller;
          if (!material) {
            return;
          }
          const targetIntensity = yarnExtrusionActive ? activeIntensity : restIntensity;
          controller.currentIntensity = THREE.MathUtils.damp(
            controller.currentIntensity ?? targetIntensity,
            targetIntensity,
            damping,
            delta,
          );
          material.emissiveIntensity = controller.currentIntensity;

          if (typeof material.opacity === 'number') {
            const targetOpacity = yarnExtrusionActive ? activeOpacity : restOpacity;
            controller.currentOpacity = THREE.MathUtils.damp(
              controller.currentOpacity ?? targetOpacity,
              targetOpacity,
              damping,
              delta,
            );
            material.opacity = controller.currentOpacity;
            material.transparent = true;
          }
        });
        if (selectionRingGroup.visible && selectionSweep) {
          selectionSweep.rotation.y =
            (selectionSweep.rotation.y + delta * selectionSweepSpeed) % (Math.PI * 2);
        }
        updatePatternPreview(elapsed);

        if (!userIsControllingCamera) {
          currentCameraTarget.x = THREE.MathUtils.damp(
            currentCameraTarget.x,
            desiredCameraTarget.x,
            cameraMoveDamping,
            delta,
          );
          currentCameraTarget.y = THREE.MathUtils.damp(
            currentCameraTarget.y,
            desiredCameraTarget.y,
            cameraMoveDamping,
            delta,
          );
          currentCameraTarget.z = THREE.MathUtils.damp(
            currentCameraTarget.z,
            desiredCameraTarget.z,
            cameraMoveDamping,
            delta,
          );

          camera.position.x = THREE.MathUtils.damp(
            camera.position.x,
            desiredCameraPosition.x,
            cameraMoveDamping,
            delta,
          );
          camera.position.y = THREE.MathUtils.damp(
            camera.position.y,
            desiredCameraPosition.y,
            cameraMoveDamping,
            delta,
          );
          camera.position.z = THREE.MathUtils.damp(
            camera.position.z,
            desiredCameraPosition.z,
            cameraMoveDamping,
            delta,
          );

          controls.target.copy(currentCameraTarget);
        } else {
          currentCameraTarget.copy(controls.target);
        }

        controls.update();
        renderer.render(scene, camera);
      }

      renderer.setAnimationLoop(animate);

      function updateStatus(message) {
        statusElement.textContent = message;
      }

      function onPointerMove(event) {
        setPointerFromEvent(event);

        raycaster.setFromCamera(pointer, camera);
        const intersects = raycaster.intersectObjects(interactiveMeshes, false);
        if (intersects.length > 0) {
          const target =
            intersects.find((hit) => !hit.object.userData.hoverPassthrough) || intersects[0];
          updateStatus(target.object.userData.hoverText || '');
        } else {
          updateStatus('Ready for the next Wove product line…');
        }
      }

      window.addEventListener('pointermove', onPointerMove);

      function onPointerDown(event) {
        setPointerFromEvent(event);

        raycaster.setFromCamera(pointer, camera);
        const intersects = raycaster.intersectObjects(scene.children, true);
        if (intersects.length === 0) {
          return;
        }

        const targetHit = intersects.find((entry) => findClusterFromObject(entry.object));
        if (!targetHit) {
          return;
        }

        const cluster = findClusterFromObject(targetHit.object);
        if (cluster) {
          selectCluster(cluster);
        }
      }

      window.addEventListener('pointerdown', onPointerDown);
      window.addEventListener('keydown', onKeyDown);

      window.addEventListener('resize', () => {
        camera.aspect = window.innerWidth / window.innerHeight;
        camera.updateProjectionMatrix();
        renderer.setSize(window.innerWidth, window.innerHeight);
      });

      updateStatus('Ready for the next Wove product line…');
    </script>
  </body>
</html><|MERGE_RESOLUTION|>--- conflicted
+++ resolved
@@ -1385,26 +1385,17 @@
           setTone(yarnFlowTotalElement, yarnExtrusionActive ? 'ready' : 'info');
         }
 
-<<<<<<< HEAD
-        let derivedProgressRatio;
-=======
         const previewProgressRatio = Number.isFinite(progressRatio)
           ? THREE.MathUtils.clamp(progressRatio, 0, 1)
           : null;
 
         let spoolProgress;
->>>>>>> 847f64b2
         let progressText;
         let progressTone;
         let billboardDetail;
         if (plannedAmount > 0.0001) {
-<<<<<<< HEAD
-          derivedProgressRatio = THREE.MathUtils.clamp(fedAmount / plannedAmount, 0, 1);
-          const percent = Math.round(derivedProgressRatio * 100);
-=======
           spoolProgress = THREE.MathUtils.clamp(fedAmount / plannedAmount, 0, 1);
           const percent = Math.round(spoolProgress * 100);
->>>>>>> 847f64b2
           progressText = `Spool progress: ${percent}% of planned yarn fed.`;
           progressTone = percent >= 100 ? 'ready' : yarnExtrusionActive ? 'ready' : 'info';
           billboardDetail = [
@@ -1413,20 +1404,12 @@
             `${percent}% complete`,
           ];
         } else if (fedAmount > 0.0001) {
-<<<<<<< HEAD
-          derivedProgressRatio = 1;
-=======
           spoolProgress = 1;
->>>>>>> 847f64b2
           progressText = 'Spool progress: Feeding yarn without a declared target.';
           progressTone = 'warning';
           billboardDetail = [`Fed ${fedAmount.toFixed(1)} mm`, 'Target not declared'];
         } else {
-<<<<<<< HEAD
-          derivedProgressRatio = 0;
-=======
           spoolProgress = 0;
->>>>>>> 847f64b2
           progressText = yarnFlowProgressFallbackMessage;
           progressTone = 'neutral';
           billboardDetail = 'Awaiting planner preview…';
@@ -1436,16 +1419,7 @@
           yarnFlowProgressElement.textContent = progressText;
           setTone(yarnFlowProgressElement, progressTone);
         }
-<<<<<<< HEAD
-        spoolProgressRatio = derivedProgressRatio;
-        if (spoolProgressLabelController) {
-          const headerText = yarnExtrusionActive ? 'Yarn Feed Active' : 'Yarn Feed Idle';
-          spoolProgressLabelController.update({
-            header: headerText,
-            detail: billboardDetail,
-            tone: progressTone,
-          });
-=======
+
         spoolProgressRatio = spoolProgress;
 
         const previewDuration =
@@ -1470,7 +1444,6 @@
             yarnFlowCycleElement.textContent = yarnFlowCycleFallbackMessage;
             setTone(yarnFlowCycleElement, 'neutral');
           }
->>>>>>> 847f64b2
         }
 
         if (yarnFlowQueueElement) {
