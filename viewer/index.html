<!DOCTYPE html>
<html lang="en">
  <head>
    <meta charset="utf-8" />
    <title>Wove Product Assembly Viewer</title>
    <meta name="viewport" content="width=device-width, initial-scale=1" />
    <style>
      :root {
        color-scheme: dark;
        font-family: "Segoe UI", Roboto, Helvetica, Arial, sans-serif;
      }

      body {
        margin: 0;
        background: radial-gradient(circle at top, #1e1f2f, #0b0c13);
        color: #f5f5f5;
        overflow: hidden;
      }

      canvas {
        display: block;
      }

      #overlay {
        position: fixed;
        top: 1.5rem;
        left: 1.5rem;
        max-width: 22rem;
        padding: 1.25rem 1.5rem;
        background: rgba(17, 18, 32, 0.8);
        border: 1px solid rgba(245, 245, 245, 0.2);
        border-radius: 0.75rem;
        backdrop-filter: blur(8px);
        box-shadow: 0 0.75rem 2rem rgba(0, 0, 0, 0.35);
      }

      #overlay h1 {
        margin: 0 0 0.5rem;
        font-size: 1.35rem;
        letter-spacing: 0.04em;
        text-transform: uppercase;
      }

      #overlay p {
        margin: 0 0 0.75rem;
        font-size: 0.95rem;
        line-height: 1.4;
      }

      #overlay ul {
        margin: 0;
        padding-left: 1.1rem;
        font-size: 0.9rem;
        line-height: 1.35;
      }

      #roadmap-panel {
        margin-top: 1rem;
        padding-top: 1rem;
        border-top: 1px solid rgba(245, 245, 245, 0.15);
      }

      #roadmap-panel h2 {
        margin: 0 0 0.4rem;
        font-size: 1rem;
        letter-spacing: 0.03em;
        text-transform: uppercase;
        color: #9bb7ff;
      }

      #roadmap-panel p {
        margin: 0;
        font-size: 0.9rem;
        line-height: 1.4;
        color: #e5e7ff;
      }

      #pattern-panel {
        margin-top: 1rem;
        padding-top: 1rem;
        border-top: 1px solid rgba(245, 245, 245, 0.15);
      }

      #pattern-panel h2 {
        margin: 0 0 0.35rem;
        font-size: 0.98rem;
        letter-spacing: 0.03em;
        text-transform: uppercase;
        color: #ffc27d;
      }

      #pattern-panel p {
        margin: 0 0 0.45rem;
        font-size: 0.88rem;
        line-height: 1.4;
        color: #ffe7c9;
      }

      #pattern-position {
        margin: 0.6rem 0 0;
        font-size: 0.86rem;
        line-height: 1.4;
        color: #ffe7c9;
        letter-spacing: 0.01em;
      }

      #pattern-progress {
        position: relative;
        height: 0.45rem;
        border-radius: 999px;
        overflow: hidden;
        background: rgba(255, 226, 178, 0.2);
        box-shadow: inset 0 0 0 1px rgba(255, 194, 125, 0.35);
      }

      #pattern-progress-bar {
        height: 100%;
        width: 0%;
        border-radius: 999px;
        background: linear-gradient(90deg, #ffb977, #ffe8c9);
        transition: width 0.18s ease-out;
      }

      #yarn-panel {
        margin-top: 1rem;
        padding-top: 1rem;
        border-top: 1px solid rgba(245, 245, 245, 0.15);
      }

      #yarn-panel h2 {
        margin: 0 0 0.35rem;
        font-size: 0.96rem;
        letter-spacing: 0.03em;
        text-transform: uppercase;
        color: #8fffe3;
      }

      #yarn-panel p {
        margin: 0 0 0.45rem;
        font-size: 0.86rem;
        line-height: 1.35;
        color: #c8fff2;
      }

      #pattern-defaults {
        margin-top: 0.8rem;
        padding: 0.75rem 0.9rem;
        border-radius: 0.65rem;
        background: rgba(255, 215, 179, 0.08);
        border: 1px solid rgba(255, 194, 125, 0.18);
      }

      #pattern-defaults-status {
        margin: 0 0 0.5rem;
        font-size: 0.84rem;
        line-height: 1.35;
        color: #ffe7c9;
      }

      #pattern-defaults-list {
        margin: 0;
        padding-left: 1.1rem;
        list-style: disc;
        font-size: 0.84rem;
        line-height: 1.35;
        color: #ffe7c9;
      }

      #pattern-defaults-list li {
        margin-bottom: 0.3rem;
      }

      #machine-panel {
        margin-top: 1rem;
        padding-top: 1rem;
        border-top: 1px solid rgba(245, 245, 245, 0.15);
      }

      #machine-panel h2 {
        margin: 0 0 0.35rem;
        font-size: 0.95rem;
        letter-spacing: 0.03em;
        text-transform: uppercase;
        color: #9fffd7;
      }

      #machine-panel p {
        margin: 0;
        font-size: 0.86rem;
        line-height: 1.35;
        color: #e5fff1;
      }

      #machine-profile-axes {
        margin: 0.55rem 0 0;
        padding-left: 1.1rem;
        list-style: disc;
        font-size: 0.84rem;
        line-height: 1.35;
        color: #cffff1;
      }

      #machine-profile-axes li {
        margin-bottom: 0.3rem;
      }

      #homing-panel {
        margin-top: 1rem;
        padding-top: 1rem;
        border-top: 1px solid rgba(245, 245, 245, 0.15);
      }

      #homing-panel h2 {
        margin: 0 0 0.35rem;
        font-size: 0.95rem;
        letter-spacing: 0.03em;
        text-transform: uppercase;
        color: #ffbfa6;
      }

      #homing-panel p {
        margin: 0 0 0.45rem;
        font-size: 0.86rem;
        line-height: 1.4;
        color: #ffe1d2;
      }

      #overlay [data-tone='warning'] {
        color: #ffb4a2;
      }

      #overlay [data-tone='info'] {
        color: #cdd6ff;
      }

      #overlay [data-tone='ready'] {
        color: #9fffd7;
      }

      #overlay [data-tone='neutral'] {
        color: #e5e7ff;
      }

      #status {
        position: fixed;
        bottom: 1.2rem;
        left: 50%;
        transform: translateX(-50%);
        padding: 0.5rem 0.85rem;
        border-radius: 999px;
        background: rgba(17, 18, 32, 0.8);
        border: 1px solid rgba(245, 245, 245, 0.2);
        font-size: 0.85rem;
        letter-spacing: 0.05em;
      }

      @media (max-width: 780px) {
        #overlay {
          left: 50%;
          transform: translateX(-50%);
          width: calc(100% - 3rem);
        }
      }
    </style>
  </head>
  <body>
    <div id="overlay">
      <h1>Wove Assembly</h1>
      <p>
        Explore the evolving assembly line for Wove robotics. Start with
        <strong>v1c</strong>, our first crochet robot, and imagine where future
        models will slot in as the roadmap expands.
      </p>
      <ul>
        <li>Drag to orbit, scroll to zoom, right-click to pan.</li>
        <li>Hover a component to read about its function.</li>
        <li>
          Check back often—new Codex tasks will iterate on this experience over
          time.
        </li>
        <li>
          Find the translucent workpiece support bed to see how swatches mount
          for calibration runs.
        </li>
        <li>
          The glowing safety interlocks mark physical end stops and the
          emergency stop switch described in the v1c roadmap.
        </li>
        <li>
          Click a pedestal to spotlight its roadmap milestone and watch the camera glide to frame it.
        </li>
      </ul>
      <div id="roadmap-panel">
        <h2 id="roadmap-title">Assembly Roadmap</h2>
        <p id="roadmap-description">
          Select a product cluster to learn how it advances the automation journey.
        </p>
      </div>
      <div id="pattern-panel">
        <h2>Pattern Studio Preview</h2>
        <p id="pattern-step-index">Loading planner steps…</p>
        <p id="pattern-step">Planner preview warming up.</p>
        <div id="pattern-progress">
          <div id="pattern-progress-bar"></div>
        </div>
        <p id="pattern-position" data-tone="info">
          Position: Loading planner coordinates…
        </p>
        <p id="pattern-bounds" data-tone="neutral">
          Planner bounds warming up…
        </p>
        <div id="pattern-defaults">
          <p id="pattern-defaults-status" data-tone="info">
            Loading planner defaults…
          </p>
          <ul id="pattern-defaults-list"></ul>
        </div>
      </div>
      <div id="yarn-panel">
        <h2>Yarn Flow Monitor</h2>
        <p id="yarn-flow-status" data-tone="neutral">
          Yarn flow monitor idle — load a planner preview to track feed events.
        </p>
        <p id="yarn-flow-spool" data-tone="neutral">
          Spool status: Parked until planner preview loads.
        </p>
      </div>
      <div id="machine-panel">
        <h2>Machine Profile</h2>
        <p id="machine-profile-status">Loading machine profile metadata…</p>
        <ul id="machine-profile-axes"></ul>
      </div>
      <div id="homing-panel">
        <h2>Homing Guard</h2>
        <p id="homing-guard-status" data-tone="info">
          Loading homing guard metadata…
        </p>
        <p id="homing-guard-home-state" data-tone="info">
          Waiting for planner defaults…
        </p>
        <p id="homing-guard-position" data-tone="neutral">
          Coordinates: Awaiting planner coordinates…
        </p>
      </div>
    </div>
    <div id="status">Initializing viewer…</div>
    <script type="module">
      import * as THREE from 'https://cdn.jsdelivr.net/npm/three@0.161.0/build/three.module.js';
      import { OrbitControls } from 'https://cdn.jsdelivr.net/npm/three@0.161.0/examples/jsm/controls/OrbitControls.js';

      const renderer = new THREE.WebGLRenderer({ antialias: true });
      renderer.setPixelRatio(window.devicePixelRatio);
      renderer.setSize(window.innerWidth, window.innerHeight);
      renderer.outputColorSpace = THREE.SRGBColorSpace;
      document.body.appendChild(renderer.domElement);

      const scene = new THREE.Scene();
      scene.background = new THREE.Color(0x0b0c13);

      const statusElement = document.getElementById('status');
      const roadmapTitleElement = document.getElementById('roadmap-title');
      const roadmapDescriptionElement = document.getElementById('roadmap-description');
      const patternStepElement = document.getElementById('pattern-step');
      const patternStepIndexElement = document.getElementById('pattern-step-index');
      const patternProgressBarElement = document.getElementById('pattern-progress-bar');
      const patternPositionElement = document.getElementById('pattern-position');
      const patternBoundsElement = document.getElementById('pattern-bounds');
      const patternDefaultsStatusElement = document.getElementById(
        'pattern-defaults-status',
      );
      const patternDefaultsListElement = document.getElementById('pattern-defaults-list');
      const machineProfileStatusElement = document.getElementById('machine-profile-status');
      const machineProfileAxesElement = document.getElementById('machine-profile-axes');
      const homingGuardStatusElement = document.getElementById('homing-guard-status');
      const homingGuardHomeStateElement = document.getElementById(
        'homing-guard-home-state',
      );
      const homingGuardPositionElement = document.getElementById('homing-guard-position');
      const yarnFlowStatusElement = document.getElementById('yarn-flow-status');
      const yarnFlowSpoolElement = document.getElementById('yarn-flow-spool');

      const pointer = new THREE.Vector2();
      const raycaster = new THREE.Raycaster();
      const interactiveMeshes = [];
      const productClusters = [];
      const safeAccessHighlights = [];
      const anchorPulseControllers = [];
      let activeCluster = null;
      const selectionRingHeight = 0.06;
      const selectionSweepSpeed = 0.9;
      const patternPreviewSource = 'assets/base_chain_row.planner.json';
      const fallbackPatternPlannerEvents = [
        { comment: 'use millimeters', x: 0.0, y: 0.0, z: 4.0, extrusion: 0.0 },
        { comment: 'absolute positioning', x: 0.0, y: 0.0, z: 4.0, extrusion: 0.0 },
        { comment: 'zero axes', x: 0.0, y: 0.0, z: 4.0, extrusion: 0.0 },
        { comment: 'chain stitch 1 of 3: plunge', x: 0.0, y: 0.0, z: -1.5, extrusion: 0.0 },
        { comment: 'chain stitch 1 of 3: feed yarn', x: 0.0, y: 0.0, z: -1.5, extrusion: 0.5 },
        { comment: 'chain stitch 1 of 3: raise', x: 0.0, y: 0.0, z: 4.0, extrusion: 0.5 },
        { comment: 'chain stitch 1 of 3: advance', x: 5.0, y: 0.0, z: 4.0, extrusion: 0.5 },
        { comment: 'chain stitch 2 of 3: plunge', x: 5.0, y: 0.0, z: -1.5, extrusion: 0.5 },
        { comment: 'chain stitch 2 of 3: feed yarn', x: 5.0, y: 0.0, z: -1.5, extrusion: 1.0 },
        { comment: 'chain stitch 2 of 3: raise', x: 5.0, y: 0.0, z: 4.0, extrusion: 1.0 },
        { comment: 'chain stitch 2 of 3: advance', x: 10.0, y: 0.0, z: 4.0, extrusion: 1.0 },
        { comment: 'chain stitch 3 of 3: plunge', x: 10.0, y: 0.0, z: -1.5, extrusion: 1.0 },
        { comment: 'chain stitch 3 of 3: feed yarn', x: 10.0, y: 0.0, z: -1.5, extrusion: 1.5 },
        { comment: 'chain stitch 3 of 3: raise', x: 10.0, y: 0.0, z: 4.0, extrusion: 1.5 },
        { comment: 'chain stitch 3 of 3: advance', x: 15.0, y: 0.0, z: 4.0, extrusion: 1.5 },
        { comment: 'pause for 0.400 s', x: 15.0, y: 0.0, z: 4.0, extrusion: 1.5 },
        { comment: 'reposition', x: 18.0, y: 5.0, z: 4.0, extrusion: 1.5 },
        { comment: 'turn to next row', x: 0.0, y: 12.0, z: 4.0, extrusion: 1.5 },
        { comment: 'single stitch 1 of 1: plunge', x: 0.0, y: 12.0, z: -2.0, extrusion: 1.5 },
        { comment: 'single stitch 1 of 1: feed yarn', x: 0.0, y: 12.0, z: -2.0, extrusion: 2.1 },
        { comment: 'single stitch 1 of 1: raise', x: 0.0, y: 12.0, z: 4.0, extrusion: 2.1 },
        { comment: 'single stitch 1 of 1: advance', x: 4.5, y: 12.0, z: 4.0, extrusion: 2.1 },
      ];
      const fallbackPatternDefaults = {
        safe_z_mm: 4.0,
        fabric_plane_z_mm: 0.0,
        travel_feed_rate_mm_min: 1200,
        plunge_feed_rate_mm_min: 600,
        yarn_feed_rate_mm_min: 300,
        default_row_height_mm: 6.0,
        require_home: false,
        home_state: 'unknown',
      };
      Object.freeze(fallbackPatternPlannerEvents);
      Object.freeze(fallbackPatternDefaults);
      const yarnFlowControllers = [];
      const yarnPulseControllers = [];
      const yarnBeadControllers = [];
      const spoolControllers = [];
<<<<<<< HEAD
      const clusterFocusPosition = new THREE.Vector3();
      const cameraOffsetVector = new THREE.Vector3();
      const candidateCameraPosition = new THREE.Vector3();
=======
      const servoActuatorControllers = [];
      const servoSignalControllers = [];
>>>>>>> 0bee11bb
      let yarnExtrusionActive = false;
      let patternPlannerEvents = [];
      let patternPreviewGroup = null;
      let patternPreviewContainer = null;
      let plannerBounds = null;
      const patternPreviewDurationSeconds = 14;
      let lastPatternStepIndex = -1;
      let lastPatternProgress = -1;
      const machineProfileFallbackMessage =
        'Machine profile metadata unavailable. Export with --machine-profile to surface axis settings.';
      const homingGuardFallbackMessage =
        'Homing guard metadata unavailable. Export planner defaults.require_home and defaults.home_state.';
      const homingGuardPositionFallbackMessage =
        'Coordinates: Awaiting planner coordinates…';
      const patternBoundsFallbackMessage =
        'Planner bounds unavailable. Export --format planner payloads with bounds to preview the motion envelope.';
      const patternDefaultsFallbackMessage =
        'Planner defaults unavailable. Export planner payloads with defaults metadata to surface feed and height settings.';
      const yarnFlowStatusFallbackMessage =
        'Yarn flow monitor idle — load a planner preview to track feed events.';
      const yarnFlowSpoolFallbackMessage =
        'Spool status: Parked until planner preview loads.';
      let plannerDefaults = null;

      const FRAME_HALF_WIDTH = 3.6;
      const FRAME_HALF_DEPTH = 2.6;
      const LOWER_RAIL_Y = 0.25;
      const UPPER_RAIL_Y = 4.3;
      const RAIL_THICKNESS = 0.22;

      const camera = new THREE.PerspectiveCamera(
        45,
        window.innerWidth / window.innerHeight,
        0.1,
        500,
      );
      camera.position.set(12, 8, 18);

      const currentCameraTarget = new THREE.Vector3(0, 1.2, 0);
      const desiredCameraTarget = currentCameraTarget.clone();
      const desiredCameraPosition = camera.position.clone();
      const defaultCameraTarget = currentCameraTarget.clone();
      const defaultCameraPosition = camera.position.clone();
      const defaultCameraOffset = defaultCameraPosition.clone().sub(defaultCameraTarget);
      const minCameraRadius = 6;
      const maxCameraRadius = 26;
      const cameraMoveDamping = 4.0;
      let userIsControllingCamera = false;
      let cameraWasMovedByControls = false;

      const controls = new OrbitControls(camera, renderer.domElement);
      controls.enableDamping = true;
      controls.dampingFactor = 0.05;
      controls.minDistance = 4;
      controls.maxDistance = 60;
      controls.maxPolarAngle = Math.PI * 0.49;
      controls.target.copy(currentCameraTarget);

      controls.addEventListener('start', () => {
        userIsControllingCamera = true;
        cameraWasMovedByControls = false;
        desiredCameraTarget.copy(controls.target);
        desiredCameraPosition.copy(camera.position);
      });

      controls.addEventListener('change', () => {
        if (userIsControllingCamera) {
          cameraWasMovedByControls = true;
        }
      });

      controls.addEventListener('end', () => {
        userIsControllingCamera = false;
        if (cameraWasMovedByControls) {
          currentCameraTarget.copy(controls.target);
          desiredCameraTarget.copy(controls.target);
          desiredCameraPosition.copy(camera.position);
        } else {
          controls.target.copy(currentCameraTarget);
        }
      });

      const ambientLight = new THREE.AmbientLight(0xbac4ff, 0.5);
      scene.add(ambientLight);

      const keyLight = new THREE.DirectionalLight(0xf1f3ff, 1.2);
      keyLight.position.set(10, 16, 10);
      keyLight.castShadow = true;
      keyLight.shadow.mapSize.set(1024, 1024);
      scene.add(keyLight);

      const fillLight = new THREE.DirectionalLight(0x6c79ff, 0.6);
      fillLight.position.set(-6, 12, -12);
      scene.add(fillLight);

      const groundGeometry = new THREE.CircleGeometry(16, 64);
      const groundMaterial = new THREE.MeshStandardMaterial({
        color: 0x131421,
        roughness: 0.85,
        metalness: 0.2,
      });
      const ground = new THREE.Mesh(groundGeometry, groundMaterial);
      ground.rotation.x = -Math.PI / 2;
      ground.receiveShadow = true;
      scene.add(ground);

      const gridHelper = new THREE.GridHelper(32, 32, 0x2e3a68, 0x1d233c);
      scene.add(gridHelper);

      let selectionSweep = null;

      const selectionRingGeometry = new THREE.RingGeometry(1.0, 1.3, 96, 1);
      const selectionRingMaterial = new THREE.MeshStandardMaterial({
        color: 0x76faff,
        emissive: 0x2ba7bf,
        emissiveIntensity: 0.7,
        metalness: 0.25,
        roughness: 0.4,
        transparent: true,
        opacity: 0.55,
        side: THREE.DoubleSide,
        depthWrite: false,
      });
      const selectionRingGroup = new THREE.Group();
      selectionRingGroup.position.y = selectionRingHeight;
      selectionRingGroup.visible = false;
      selectionRingGroup.scale.setScalar(1.0);
      scene.add(selectionRingGroup);

      const selectionRing = new THREE.Mesh(selectionRingGeometry, selectionRingMaterial);
      selectionRing.rotation.x = -Math.PI / 2;
      selectionRing.renderOrder = 5;
      selectionRingGroup.add(selectionRing);
      addHoverInfo(
        selectionRing,
        'Roadmap selection ring — pulses to mark the active product cluster.',
        { passthrough: true },
      );
      safeAccessHighlights.push({
        material: selectionRingMaterial,
        baseIntensity: 0.7,
        amplitude: 0.4,
        speed: 2.1,
        phaseOffset: 0.6,
        baseOpacity: 0.55,
        opacityAmplitude: 0.25,
        visibleOnly: true,
        object: selectionRingGroup,
      });

      const selectionSweepMaterial = new THREE.MeshStandardMaterial({
        color: 0x9dfff5,
        emissive: 0x3dd7c8,
        emissiveIntensity: 0.9,
        metalness: 0.4,
        roughness: 0.25,
        transparent: true,
        opacity: 0.85,
        side: THREE.DoubleSide,
        depthWrite: false,
      });
      selectionSweep = new THREE.Mesh(
        new THREE.RingGeometry(1.04, 1.26, 96, 1, 0, Math.PI / 4),
        selectionSweepMaterial,
      );
      selectionSweep.rotation.x = -Math.PI / 2;
      selectionSweep.renderOrder = 6;
      selectionRingGroup.add(selectionSweep);
      addHoverInfo(
        selectionSweep,
        'Roadmap sweep — rotates around the selected cluster for quick focus.',
        { passthrough: true },
      );
      safeAccessHighlights.push({
        material: selectionSweepMaterial,
        baseIntensity: 0.9,
        amplitude: 0.5,
        speed: 2.6,
        phaseOffset: 1.2,
        baseOpacity: 0.85,
        opacityAmplitude: 0.2,
        visibleOnly: true,
        object: selectionRingGroup,
      });

      function buildLabel(text, color = '#f5f5f5') {
        const canvas = document.createElement('canvas');
        const context = canvas.getContext('2d');
        const padding = 32;
        const fontSize = 56;
        context.font = `${fontSize}px "Segoe UI", sans-serif`;
        const metrics = context.measureText(text);
        canvas.width = metrics.width + padding * 2;
        canvas.height = fontSize + padding * 1.4;

        context.fillStyle = 'rgba(12, 13, 25, 0.8)';
        context.fillRect(0, 0, canvas.width, canvas.height);
        context.strokeStyle = 'rgba(245, 245, 245, 0.35)';
        context.lineWidth = 4;
        context.strokeRect(0, 0, canvas.width, canvas.height);

        context.fillStyle = color;
        context.textBaseline = 'middle';
        context.textAlign = 'center';
        context.font = `${fontSize}px "Segoe UI", sans-serif`;
        context.fillText(text, canvas.width / 2, canvas.height / 2);

        const texture = new THREE.CanvasTexture(canvas);
        texture.colorSpace = THREE.SRGBColorSpace;

        const material = new THREE.SpriteMaterial({ map: texture, transparent: true });
        const sprite = new THREE.Sprite(material);
        const baseScale = 0.02;
        sprite.scale.set(canvas.width * baseScale, canvas.height * baseScale, 1);
        return sprite;
      }

      function addHoverInfo(mesh, text, options = {}) {
        mesh.userData.hoverText = text;
        mesh.userData.hoverPassthrough = options.passthrough ?? false;
        interactiveMeshes.push(mesh);
      }

      function normalizeNumber(value, fallback = 0) {
        const numeric = Number(value);
        return Number.isFinite(numeric) ? numeric : fallback;
      }

      function coerceFiniteNumber(value) {
        const numeric = Number(value);
        return Number.isFinite(numeric) ? numeric : null;
      }

      function normalizeBounds(bounds) {
        if (!bounds || typeof bounds !== 'object') {
          return null;
        }

        const normalized = {};
        const axisDefinitions = [
          ['x', ['x_mm', 'x']],
          ['y', ['y_mm', 'y']],
          ['z', ['z_mm', 'z']],
          ['extrusion', ['extrusion_mm', 'extrusion', 'e_mm', 'e']],
        ];

        axisDefinitions.forEach(([key, aliases]) => {
          for (const alias of aliases) {
            const raw = bounds[alias];
            if (!raw || typeof raw !== 'object') {
              continue;
            }
            const min =
              coerceFiniteNumber(raw.min ?? raw.min_mm ?? raw.minimum ?? raw.low);
            const max =
              coerceFiniteNumber(raw.max ?? raw.max_mm ?? raw.maximum ?? raw.high);
            if (min === null || max === null || max < min) {
              continue;
            }
            normalized[key] = { min, max };
            return;
          }
        });

        return Object.keys(normalized).length > 0 ? normalized : null;
      }

      function computeBoundsFromEvents(events) {
        if (!Array.isArray(events) || events.length === 0) {
          return null;
        }

        const summary = {
          x: { min: Infinity, max: -Infinity, has: false },
          y: { min: Infinity, max: -Infinity, has: false },
          z: { min: Infinity, max: -Infinity, has: false },
          extrusion: { min: Infinity, max: -Infinity, has: false },
        };

        events.forEach((event) => {
          if (!event || typeof event !== 'object') {
            return;
          }
          const xValue = coerceFiniteNumber(event.x);
          if (xValue !== null) {
            summary.x.min = Math.min(summary.x.min, xValue);
            summary.x.max = Math.max(summary.x.max, xValue);
            summary.x.has = true;
          }
          const yValue = coerceFiniteNumber(event.y);
          if (yValue !== null) {
            summary.y.min = Math.min(summary.y.min, yValue);
            summary.y.max = Math.max(summary.y.max, yValue);
            summary.y.has = true;
          }
          const zValue = coerceFiniteNumber(event.z);
          if (zValue !== null) {
            summary.z.min = Math.min(summary.z.min, zValue);
            summary.z.max = Math.max(summary.z.max, zValue);
            summary.z.has = true;
          }
          const extrusionValue = coerceFiniteNumber(event.extrusion);
          if (extrusionValue !== null) {
            summary.extrusion.min = Math.min(summary.extrusion.min, extrusionValue);
            summary.extrusion.max = Math.max(summary.extrusion.max, extrusionValue);
            summary.extrusion.has = true;
          }
        });

        const bounds = {};
        if (summary.x.has) {
          bounds.x = { min: summary.x.min, max: summary.x.max };
        }
        if (summary.y.has) {
          bounds.y = { min: summary.y.min, max: summary.y.max };
        }
        if (summary.z.has) {
          bounds.z = { min: summary.z.min, max: summary.z.max };
        }
        if (summary.extrusion.has) {
          bounds.extrusion = {
            min: summary.extrusion.min,
            max: summary.extrusion.max,
          };
        }

        return Object.keys(bounds).length > 0 ? bounds : null;
      }

      function buildBoundsHoverText(bounds) {
        if (!bounds) {
          return 'Planner bounds overlay — load a planner export with bounds metadata to preview the motion envelope.';
        }
        const segments = [];
        if (bounds.x) {
          segments.push(`X ${bounds.x.min.toFixed(1)}–${bounds.x.max.toFixed(1)} mm`);
        }
        if (bounds.y) {
          segments.push(`Y ${bounds.y.min.toFixed(1)}–${bounds.y.max.toFixed(1)} mm`);
        }
        if (bounds.z) {
          segments.push(`Z ${bounds.z.min.toFixed(1)}–${bounds.z.max.toFixed(1)} mm`);
        }
        if (bounds.extrusion) {
          segments.push(
            `E ${bounds.extrusion.min.toFixed(1)}–${bounds.extrusion.max.toFixed(1)} mm`,
          );
        }
        if (segments.length === 0) {
          return 'Planner bounds overlay — load a planner export with bounds metadata to preview the motion envelope.';
        }
        return `Planner bounds — ${segments.join(' · ')}`;
      }

      function updatePatternBoundsOverlay(bounds) {
        if (!patternBoundsElement) {
          return;
        }

        if (!bounds) {
          patternBoundsElement.textContent = patternBoundsFallbackMessage;
          setTone(patternBoundsElement, 'warning');
          return;
        }

        const segments = [];
        if (bounds.x) {
          segments.push(`X ${bounds.x.min.toFixed(1)}–${bounds.x.max.toFixed(1)} mm`);
        }
        if (bounds.y) {
          segments.push(`Y ${bounds.y.min.toFixed(1)}–${bounds.y.max.toFixed(1)} mm`);
        }
        if (bounds.z) {
          segments.push(`Z ${bounds.z.min.toFixed(1)}–${bounds.z.max.toFixed(1)} mm`);
        }
        if (bounds.extrusion) {
          segments.push(
            `E ${bounds.extrusion.min.toFixed(1)}–${bounds.extrusion.max.toFixed(1)} mm`,
          );
        }

        if (segments.length === 0) {
          patternBoundsElement.textContent = patternBoundsFallbackMessage;
          setTone(patternBoundsElement, 'warning');
          return;
        }

        patternBoundsElement.textContent = `Bounds: ${segments.join(' · ')}`;
        setTone(patternBoundsElement, 'info');
      }

      function updatePlannerDefaultsPanel(defaults) {
        if (!patternDefaultsStatusElement || !patternDefaultsListElement) {
          return;
        }

        while (patternDefaultsListElement.firstChild) {
          patternDefaultsListElement.removeChild(patternDefaultsListElement.firstChild);
        }

        const data = defaults && typeof defaults === 'object' ? defaults : null;
        const entries = [];

        const safeZ = Number(data?.safe_z_mm);
        if (Number.isFinite(safeZ)) {
          entries.push({ label: 'Safe Z height', value: `${safeZ.toFixed(1)} mm` });
        }

        const fabricPlane = Number(data?.fabric_plane_z_mm);
        if (Number.isFinite(fabricPlane)) {
          entries.push({ label: 'Fabric plane', value: `${fabricPlane.toFixed(1)} mm` });
        }

        const rowHeight = Number(data?.default_row_height_mm);
        if (Number.isFinite(rowHeight)) {
          entries.push({ label: 'Row height', value: `${rowHeight.toFixed(1)} mm` });
        }

        const travelFeed = Number(data?.travel_feed_rate_mm_min);
        if (Number.isFinite(travelFeed)) {
          entries.push({ label: 'Travel feed', value: `${travelFeed.toFixed(0)} mm/min` });
        }

        const plungeFeed = Number(data?.plunge_feed_rate_mm_min);
        if (Number.isFinite(plungeFeed)) {
          entries.push({ label: 'Plunge feed', value: `${plungeFeed.toFixed(0)} mm/min` });
        }

        const yarnFeed = Number(data?.yarn_feed_rate_mm_min);
        if (Number.isFinite(yarnFeed)) {
          entries.push({ label: 'Yarn feed', value: `${yarnFeed.toFixed(0)} mm/min` });
        }

        if (entries.length === 0) {
          patternDefaultsStatusElement.textContent = patternDefaultsFallbackMessage;
          setTone(patternDefaultsStatusElement, 'warning');
          return;
        }

        patternDefaultsStatusElement.textContent = 'Planner defaults:';
        setTone(patternDefaultsStatusElement, 'info');

        entries.forEach(({ label, value }) => {
          const listItem = document.createElement('li');
          listItem.textContent = `${label}: ${value}`;
          patternDefaultsListElement.appendChild(listItem);
        });
      }

      function setTone(element, tone) {
        if (!element) {
          return;
        }

        if (tone) {
          element.dataset.tone = tone;
        } else if (element.dataset && element.dataset.tone) {
          delete element.dataset.tone;
        }
      }

      function resetYarnFlowPanel() {
        if (!yarnFlowStatusElement || !yarnFlowSpoolElement) {
          return;
        }

        yarnFlowStatusElement.textContent = yarnFlowStatusFallbackMessage;
        setTone(yarnFlowStatusElement, 'neutral');
        yarnFlowSpoolElement.textContent = yarnFlowSpoolFallbackMessage;
        setTone(yarnFlowSpoolElement, 'neutral');
      }

      function updateYarnFlowPanel(event, stepIndex, totalSteps) {
        if (!yarnFlowStatusElement || !yarnFlowSpoolElement) {
          return;
        }

        if (!event) {
          resetYarnFlowPanel();
          return;
        }

        const comment =
          typeof event.comment === 'string' && event.comment.trim().length > 0
            ? event.comment.trim()
            : 'Planner move';
        const stepLabel =
          Number.isFinite(stepIndex) && Number.isFinite(totalSteps)
            ? ` (step ${stepIndex + 1} of ${totalSteps})`
            : '';

        if (yarnExtrusionActive) {
          yarnFlowStatusElement.textContent = `Yarn feed active${stepLabel}: ${comment}`;
          setTone(yarnFlowStatusElement, 'ready');
          yarnFlowSpoolElement.textContent =
            'Spool status: Spinning — matching feed pulses.';
          setTone(yarnFlowSpoolElement, 'ready');
        } else {
          yarnFlowStatusElement.textContent = `Yarn feed idle${stepLabel}: ${comment}`;
          setTone(yarnFlowStatusElement, 'info');
          yarnFlowSpoolElement.textContent =
            'Spool status: Parked until the next feed event.';
          setTone(yarnFlowSpoolElement, 'neutral');
        }
      }

      function normalizeHomeState(value) {
        if (typeof value !== 'string') {
          return null;
        }

        const trimmed = value.trim();
        return trimmed.length > 0 ? trimmed : null;
      }

      function updateHomingGuardPanel(defaults) {
        if (!homingGuardStatusElement || !homingGuardHomeStateElement) {
          return;
        }

        const guard = defaults && typeof defaults === 'object' ? defaults : null;
        const requireHome =
          typeof guard?.require_home === 'boolean' ? guard.require_home : null;
        const homeState = normalizeHomeState(guard?.home_state);

        if (requireHome === null && !homeState) {
          homingGuardStatusElement.textContent = homingGuardFallbackMessage;
          setTone(homingGuardStatusElement, 'neutral');
          homingGuardHomeStateElement.textContent = '';
          homingGuardHomeStateElement.style.display = 'none';
          return;
        }

        homingGuardHomeStateElement.style.display = '';

        if (requireHome === true) {
          homingGuardStatusElement.textContent =
            'Requires a homed machine before executing this planner preview.';
          setTone(homingGuardStatusElement, 'warning');
        } else if (requireHome === false) {
          homingGuardStatusElement.textContent =
            'Homing optional for this planner preview.';
          setTone(homingGuardStatusElement, 'info');
        } else {
          homingGuardStatusElement.textContent = homingGuardFallbackMessage;
          setTone(homingGuardStatusElement, 'neutral');
        }

        if (homeState) {
          const normalized = homeState.toLowerCase();
          let stateTone = 'info';
          if (normalized === 'homed') {
            stateTone = 'ready';
          } else if (requireHome) {
            stateTone = 'warning';
          }
          homingGuardHomeStateElement.textContent = `Recorded home state: ${homeState}`;
          setTone(homingGuardHomeStateElement, stateTone);
        } else {
          homingGuardHomeStateElement.textContent = 'Recorded home state unavailable.';
          setTone(homingGuardHomeStateElement, 'warning');
        }
      }

      function eventsFromPlannerPayload(payload) {
        if (!payload || typeof payload !== 'object') {
          return [];
        }
        const commands = Array.isArray(payload.commands) ? payload.commands : [];
        return commands.map((entry) => {
          const state = entry && typeof entry === 'object' ? entry.state || {} : {};
          return {
            comment: typeof entry?.comment === 'string' ? entry.comment : null,
            x: normalizeNumber(state.x_mm),
            y: normalizeNumber(state.y_mm),
            z: normalizeNumber(state.z_mm),
            extrusion: normalizeNumber(state.extrusion_mm),
          };
        });
      }

      function applyPatternPlannerEvents(events, options = {}) {
        if (Object.prototype.hasOwnProperty.call(options, 'defaults')) {
          plannerDefaults =
            options.defaults && typeof options.defaults === 'object'
              ? options.defaults
              : null;
        }
        updateHomingGuardPanel(plannerDefaults);
        updatePlannerDefaultsPanel(plannerDefaults);

        patternPlannerEvents = Array.isArray(events) ? [...events] : [];
        const providedBounds = Object.prototype.hasOwnProperty.call(options, 'bounds')
          ? normalizeBounds(options.bounds)
          : null;
        plannerBounds = providedBounds ?? computeBoundsFromEvents(patternPlannerEvents);
        updatePatternBoundsOverlay(plannerBounds);

        if (patternPreviewContainer) {
          if (patternPreviewGroup) {
            patternPreviewContainer.remove(patternPreviewGroup);
          }
          patternPreviewGroup = buildPlannerPreview(patternPlannerEvents, {
            bounds: plannerBounds,
          });
          patternPreviewGroup.position.set(0, 0, 0.01);
          patternPreviewContainer.add(patternPreviewGroup);
        }

        if (patternPlannerEvents.length > 0) {
          lastPatternStepIndex = -1;
          lastPatternProgress = -1;
          updatePatternOverlay(0, 0);
        } else if (options.resetOverlay !== false) {
          lastPatternStepIndex = -1;
          lastPatternProgress = -1;
          if (patternStepElement) {
            patternStepElement.textContent = 'Planner preview idle.';
          }
          if (patternStepIndexElement) {
            patternStepIndexElement.textContent = 'No planner steps loaded';
          }
          if (patternProgressBarElement) {
            patternProgressBarElement.style.width = '0%';
          }
          if (patternPositionElement) {
            patternPositionElement.textContent = 'Position: Awaiting planner coordinates…';
            setTone(patternPositionElement, 'neutral');
          }
          if (homingGuardPositionElement) {
            homingGuardPositionElement.textContent = homingGuardPositionFallbackMessage;
            setTone(homingGuardPositionElement, 'neutral');
          }
          resetYarnFlowPanel();
        }
      }

      function updateMachineProfilePanel(machineProfile) {
        if (!machineProfileStatusElement || !machineProfileAxesElement) {
          return;
        }

        while (machineProfileAxesElement.firstChild) {
          machineProfileAxesElement.removeChild(machineProfileAxesElement.firstChild);
        }

        const axes =
          machineProfile && typeof machineProfile === 'object'
            ? machineProfile.axes || null
            : null;
        const entries =
          axes && typeof axes === 'object' ? Object.entries(axes).filter(Boolean) : [];

        if (!entries || entries.length === 0) {
          machineProfileStatusElement.textContent = machineProfileFallbackMessage;
          return;
        }

        machineProfileStatusElement.textContent = 'Planner-aligned axis settings:';

        entries
          .sort((a, b) => a[0].localeCompare(b[0]))
          .forEach(([name, axis]) => {
            if (!axis || typeof axis !== 'object') {
              return;
            }

            const listItem = document.createElement('li');
            const segments = [];

            const stepsPerMm = Number(axis.steps_per_mm);
            if (Number.isFinite(stepsPerMm)) {
              segments.push(`${stepsPerMm.toFixed(1)} steps/mm`);
            }

            const microstepping = Number(axis.microstepping);
            if (Number.isFinite(microstepping)) {
              segments.push(`×${microstepping} microstepping`);
            }

            const travelMin = Number(axis.travel_min_mm);
            const travelMax = Number(axis.travel_max_mm);
            if (Number.isFinite(travelMin) && Number.isFinite(travelMax)) {
              segments.push(`travel ${travelMin.toFixed(1)}–${travelMax.toFixed(1)} mm`);
            }

            if (segments.length === 0) {
              segments.push('metadata unavailable');
            }

            listItem.textContent = `${name} axis — ${segments.join(' · ')}`;
            machineProfileAxesElement.appendChild(listItem);
          });
      }

      async function loadPlannerPreviewFromSource() {
        if (patternStepElement) {
          patternStepElement.textContent = 'Loading base chain row planner preview…';
        }
        if (patternStepIndexElement) {
          patternStepIndexElement.textContent = 'Fetching pattern_cli export';
        }
        if (patternProgressBarElement) {
          patternProgressBarElement.style.width = '0%';
        }
        if (statusElement) {
          updateStatus('Loading Pattern Studio preview…');
        }

        try {
          const response = await fetch(patternPreviewSource, { cache: 'no-cache' });
          if (!response.ok) {
            throw new Error(`HTTP ${response.status}`);
          }
          const payload = await response.json();
          const events = eventsFromPlannerPayload(payload);
          if (!events.length) {
            throw new Error('Planner file contained no commands');
          }
          const defaults = payload?.defaults ?? null;
          const bounds = payload?.bounds ?? null;
          applyPatternPlannerEvents(events, { defaults, bounds });
          updateMachineProfilePanel(payload?.machine_profile ?? null);
          if (statusElement) {
            updateStatus('Pattern Studio preview synced with base chain row.');
          }
        } catch (error) {
          console.warn('Unable to load planner preview', error);
          applyPatternPlannerEvents(fallbackPatternPlannerEvents, {
            defaults: { ...fallbackPatternDefaults },
          });
          updateMachineProfilePanel(null);
          if (statusElement) {
            updateStatus('Using fallback planner preview.');
          }
        }
      }

      function buildPlannerPreview(events, options = {}) {
        const group = new THREE.Group();
        group.name = 'pattern-planner-preview';

        const sanitizedBounds = normalizeBounds(options.bounds);

        if (!Array.isArray(events) || events.length === 0) {
          group.userData.preview = {
            points: [],
            cumulativeDistances: [],
            totalDistance: 0,
            marker: null,
            halo: null,
            haloMaterial: null,
            bounds: sanitizedBounds ?? null,
          };
          return group;
        }

        const initialX = coerceFiniteNumber(events[0]?.x) ?? 0;
        const initialY = coerceFiniteNumber(events[0]?.y) ?? 0;
        const initialExtrusion = coerceFiniteNumber(events[0]?.extrusion) ?? 0;

        let minX = initialX;
        let maxX = initialX;
        let minY = initialY;
        let maxY = initialY;
        let maxExtrusion = initialExtrusion;

        events.forEach((event) => {
          const xValue = coerceFiniteNumber(event.x);
          if (xValue !== null) {
            minX = Math.min(minX, xValue);
            maxX = Math.max(maxX, xValue);
          }
          const yValue = coerceFiniteNumber(event.y);
          if (yValue !== null) {
            minY = Math.min(minY, yValue);
            maxY = Math.max(maxY, yValue);
          }
          const extrusionValue = coerceFiniteNumber(event.extrusion);
          if (extrusionValue !== null) {
            maxExtrusion = Math.max(maxExtrusion, extrusionValue);
          }
        });

        const fallbackBounds = {};
        if (Number.isFinite(minX) && Number.isFinite(maxX) && maxX >= minX) {
          fallbackBounds.x = { min: minX, max: maxX };
        }
        if (Number.isFinite(minY) && Number.isFinite(maxY) && maxY >= minY) {
          fallbackBounds.y = { min: minY, max: maxY };
        }
        if (Number.isFinite(maxExtrusion)) {
          fallbackBounds.extrusion = { min: 0, max: maxExtrusion };
        }

        const computedBounds = sanitizedBounds
          ?? (Object.keys(fallbackBounds).length > 0 ? fallbackBounds : null);
        const hoverBounds = computedBounds
          ?? (Object.keys(fallbackBounds).length > 0 ? fallbackBounds : null);

        const displayXMin = Number.isFinite(computedBounds?.x?.min)
          ? computedBounds.x.min
          : Number.isFinite(minX)
            ? minX
            : 0;
        const displayXMax = Number.isFinite(computedBounds?.x?.max)
          ? computedBounds.x.max
          : Number.isFinite(maxX)
            ? maxX
            : displayXMin + 1;
        const displayYMin = Number.isFinite(computedBounds?.y?.min)
          ? computedBounds.y.min
          : Number.isFinite(minY)
            ? minY
            : 0;
        const displayYMax = Number.isFinite(computedBounds?.y?.max)
          ? computedBounds.y.max
          : Number.isFinite(maxY)
            ? maxY
            : displayYMin + 1;
        const displayExtrusionMin = Number.isFinite(computedBounds?.extrusion?.min)
          ? computedBounds.extrusion.min
          : 0;
        const displayExtrusionMax = Number.isFinite(computedBounds?.extrusion?.max)
          ? computedBounds.extrusion.max
          : Number.isFinite(maxExtrusion)
            ? maxExtrusion
            : displayExtrusionMin + 0.01;

        const planeWidth = 0.72;
        const planeHeight = 0.52;
        const usableWidth = planeWidth * 0.88;
        const usableHeight = planeHeight * 0.82;

        const xSpan = Math.max(displayXMax - displayXMin, 1);
        const ySpan = Math.max(displayYMax - displayYMin, 1);
        const extrusionSpan = Math.max(
          displayExtrusionMax - displayExtrusionMin,
          0.01,
        );

        const positions = new Float32Array(events.length * 3);
        const colors = new Float32Array(events.length * 3);
        const points = [];

        events.forEach((event, index) => {
          const xValue = coerceFiniteNumber(event.x);
          const yValue = coerceFiniteNumber(event.y);
          const extrusionValue = coerceFiniteNumber(event.extrusion);

          const safeX = xValue === null ? displayXMin : xValue;
          const safeY = yValue === null ? displayYMin : yValue;
          const safeExtrusion =
            extrusionValue === null ? displayExtrusionMin : extrusionValue;

          const normalizedX = (safeX - displayXMin) / xSpan;
          const normalizedY = (safeY - displayYMin) / ySpan;
          const centeredX = normalizedX - 0.5;
          const centeredY = normalizedY - 0.5;
          const xPos = centeredX * usableWidth;
          const yPos = centeredY * usableHeight;
          const extrusionRatio = Math.max(safeExtrusion - displayExtrusionMin, 0) / extrusionSpan;
          const zPos = 0.02 + extrusionRatio * 0.06;
          const point = new THREE.Vector3(xPos, yPos, zPos);
          points.push(point);

          positions[index * 3] = point.x;
          positions[index * 3 + 1] = point.y;
          positions[index * 3 + 2] = point.z;

          const comment = typeof event.comment === 'string' ? event.comment : '';
          const isExtruding = comment.includes('feed yarn');
          const color = new THREE.Color(isExtruding ? 0xffb46b : 0x7fb3ff);
          colors[index * 3] = color.r;
          colors[index * 3 + 1] = color.g;
          colors[index * 3 + 2] = color.b;
        });

        const boundsGroup = new THREE.Group();
        boundsGroup.name = 'planner-bounds-overlay';
        boundsGroup.position.set(0, 0, 0);
        group.add(boundsGroup);

        const halfWidth = usableWidth / 2;
        const halfHeight = usableHeight / 2;
        const outlineGeometry = new THREE.BufferGeometry().setFromPoints([
          new THREE.Vector3(-halfWidth, -halfHeight, 0),
          new THREE.Vector3(halfWidth, -halfHeight, 0),
          new THREE.Vector3(halfWidth, halfHeight, 0),
          new THREE.Vector3(-halfWidth, halfHeight, 0),
        ]);
        const outlineMaterial = new THREE.LineBasicMaterial({
          color: 0xdbe4ff,
          transparent: true,
          opacity: 0.85,
          depthTest: false,
        });
        const outline = new THREE.LineLoop(outlineGeometry, outlineMaterial);
        outline.renderOrder = 2;
        boundsGroup.add(outline);

        const fillMaterial = new THREE.MeshBasicMaterial({
          color: 0x6f83ff,
          transparent: true,
          opacity: 0.16,
          depthWrite: false,
          depthTest: false,
        });
        const fill = new THREE.Mesh(new THREE.PlaneGeometry(usableWidth, usableHeight), fillMaterial);
        fill.position.z = -0.0005;
        fill.renderOrder = 1;
        boundsGroup.add(fill);
        addHoverInfo(fill, buildBoundsHoverText(hoverBounds), { passthrough: true });

        const geometry = new THREE.BufferGeometry();
        geometry.setAttribute('position', new THREE.BufferAttribute(positions, 3));
        geometry.setAttribute('color', new THREE.BufferAttribute(colors, 3));

        const lineMaterial = new THREE.LineBasicMaterial({
          vertexColors: true,
          transparent: true,
          opacity: 0.95,
        });

        const line = new THREE.Line(geometry, lineMaterial);
        line.renderOrder = 3;
        group.add(line);

        const cumulativeDistances = [0];
        for (let index = 1; index < points.length; index += 1) {
          const previous = points[index - 1];
          const current = points[index];
          const distance = current.distanceTo(previous);
          cumulativeDistances.push(cumulativeDistances[index - 1] + distance);
        }
        const totalDistance =
          cumulativeDistances[cumulativeDistances.length - 1] || 1.0;

        const marker = new THREE.Mesh(
          new THREE.SphereGeometry(0.02, 20, 20),
          new THREE.MeshStandardMaterial({
            color: 0xf5f9ff,
            emissive: 0x88aaff,
            emissiveIntensity: 1.2,
            metalness: 0.35,
            roughness: 0.25,
          }),
        );
        marker.castShadow = true;
        marker.position.copy(points[0]);
        group.add(marker);

        const haloMaterial = new THREE.MeshBasicMaterial({
          color: 0xb9caff,
          transparent: true,
          opacity: 0.5,
          side: THREE.DoubleSide,
        });
        const halo = new THREE.Mesh(
          new THREE.RingGeometry(0.04, 0.065, 32),
          haloMaterial,
        );
        halo.rotation.x = Math.PI / 2;
        halo.position.copy(marker.position);
        group.add(halo);

        const previewLabel = buildLabel('Base Chain Row', '#ffe7c9');
        previewLabel.position.set(0, usableHeight * 0.75, 0.05);
        previewLabel.scale.multiplyScalar(0.28);
        group.add(previewLabel);

        group.userData.preview = {
          points,
          cumulativeDistances,
          totalDistance,
          marker,
          halo,
          haloMaterial,
          bounds: hoverBounds,
        };

        return group;
      }

      function disposePreviewGroup(group) {
        group.traverse((child) => {
          if (child.geometry) {
            child.geometry.dispose();
          }
          if (child.material) {
            const materials = Array.isArray(child.material)
              ? child.material
              : [child.material];
            materials.forEach((material) => {
              if (material.map && typeof material.map.dispose === 'function') {
                material.map.dispose();
              }
              if (typeof material.dispose === 'function') {
                material.dispose();
              }
            });
          }
        });
      }

      function updatePatternOverlay(stepIndex, progressRatio) {
        if (!patternStepElement) {
          return;
        }

        const totalSteps = patternPlannerEvents.length;
        if (totalSteps === 0) {
          yarnExtrusionActive = false;
          lastPatternStepIndex = -1;
          lastPatternProgress = -1;
          if (patternProgressBarElement) {
            patternProgressBarElement.style.width = '0%';
          }
          if (patternPositionElement) {
            patternPositionElement.textContent =
              'Position: Awaiting planner coordinates…';
            setTone(patternPositionElement, 'neutral');
          }
          if (homingGuardPositionElement) {
            homingGuardPositionElement.textContent = homingGuardPositionFallbackMessage;
            setTone(homingGuardPositionElement, 'neutral');
          }
          resetYarnFlowPanel();
          return;
        }

        const clampedIndex = Math.min(Math.max(stepIndex, 0), totalSteps - 1);
        const clampedProgress = Math.min(Math.max(progressRatio, 0), 1);

        if (clampedIndex !== lastPatternStepIndex) {
          const event = patternPlannerEvents[clampedIndex] ?? {};
          const comment =
            typeof event.comment === 'string' && event.comment.trim().length > 0
              ? event.comment
              : 'Planner preview event';
          patternStepElement.textContent = comment;
          if (patternStepIndexElement) {
            patternStepIndexElement.textContent = `Step ${clampedIndex + 1} of ${totalSteps}`;
          }
          yarnExtrusionActive =
            typeof comment === 'string' && comment.toLowerCase().includes('feed yarn');
          if (patternPositionElement) {
            const formatCoordinate = (value) =>
              Number.isFinite(value) ? value.toFixed(1) : '—';
            const positionSegments = [
              `X ${formatCoordinate(event.x)} mm`,
              `Y ${formatCoordinate(event.y)} mm`,
              `Z ${formatCoordinate(event.z)} mm`,
              `E ${formatCoordinate(event.extrusion)} mm`,
            ];
            patternPositionElement.textContent = `Position: ${positionSegments.join(' · ')}`;
            setTone(patternPositionElement, yarnExtrusionActive ? 'ready' : 'info');
            if (homingGuardPositionElement) {
              homingGuardPositionElement.textContent = `Coordinates: ${positionSegments.join(' · ')}`;
              setTone(homingGuardPositionElement, yarnExtrusionActive ? 'ready' : 'info');
            }
          }
          updateYarnFlowPanel(event, clampedIndex, totalSteps);
          lastPatternStepIndex = clampedIndex;
        }

        if (Math.abs(clampedProgress - lastPatternProgress) > 0.01) {
          if (patternProgressBarElement) {
            patternProgressBarElement.style.width = `${(clampedProgress * 100).toFixed(1)}%`;
          }
          lastPatternProgress = clampedProgress;
        }
      }
      function updatePatternPreview(elapsedSeconds) {
        if (!patternPreviewGroup) {
          return;
        }
        const preview = patternPreviewGroup.userData.preview;
        if (!preview || preview.totalDistance <= 0) {
          return;
        }

        const cycle = patternPreviewDurationSeconds;
        const wrapped = cycle > 0 ? elapsedSeconds % cycle : elapsedSeconds;
        const progress = wrapped / cycle;
        const targetDistance = progress * preview.totalDistance;

        let index = 0;
        while (
          index < preview.cumulativeDistances.length - 1 &&
          preview.cumulativeDistances[index + 1] < targetDistance
        ) {
          index += 1;
        }

        const startPoint = preview.points[index];
        const endPoint = preview.points[Math.min(index + 1, preview.points.length - 1)];
        const startDistance = preview.cumulativeDistances[index];
        const endDistance = preview.cumulativeDistances[
          Math.min(index + 1, preview.cumulativeDistances.length - 1)
        ];
        const segmentSpan = Math.max(endDistance - startDistance, 1e-6);
        const segmentProgress = (targetDistance - startDistance) / segmentSpan;

        preview.marker.position.lerpVectors(startPoint, endPoint, segmentProgress);
        const pulse = 0.6 + 0.4 * Math.sin(elapsedSeconds * 3.0);
        preview.marker.material.emissiveIntensity = pulse;

        if (preview.halo) {
          preview.halo.position.copy(preview.marker.position);
          const haloPulse = 0.35 + 0.3 * Math.sin(elapsedSeconds * 2.2);
          preview.haloMaterial.opacity = haloPulse;
        }

        updatePatternOverlay(index, progress);
      }

      function createSafetyShield() {
        const shieldGroup = new THREE.Group();
        shieldGroup.name = 'safety-shield';

        const shellMaterial = new THREE.MeshPhysicalMaterial({
          color: 0x9fb7ff,
          transparent: true,
          opacity: 0.18,
          roughness: 0.08,
          metalness: 0.05,
          transmission: 0.82,
          thickness: 0.5,
          clearcoat: 0.6,
          clearcoatRoughness: 0.08,
        });

        const shell = new THREE.Mesh(
          new THREE.BoxGeometry(7.6, 4.8, 5.6),
          shellMaterial,
        );
        shell.position.set(0, 2.6, 0.3);
        shell.castShadow = false;
        shell.receiveShadow = false;
        shieldGroup.add(shell);
        addHoverInfo(
          shell,
          'Polycarbonate shield: translucent enclosure that keeps hands clear during motion demos.',
          { passthrough: true },
        );

        const edgeMaterial = new THREE.LineBasicMaterial({
          color: 0xc4d7ff,
          transparent: true,
          opacity: 0.55,
        });
        const shellEdges = new THREE.LineSegments(
          new THREE.EdgesGeometry(shell.geometry),
          edgeMaterial,
        );
        shell.add(shellEdges);

        const hingeMaterial = new THREE.MeshStandardMaterial({
          color: 0x4d5c87,
          metalness: 0.55,
          roughness: 0.35,
          emissive: 0x20283f,
        });

        const hinge = new THREE.Mesh(
          new THREE.CylinderGeometry(0.08, 0.08, 4.4, 24),
          hingeMaterial,
        );
        hinge.rotation.z = Math.PI / 2;
        hinge.position.set(3.65, 2.6, 0.3);
        hinge.castShadow = true;
        shieldGroup.add(hinge);

        const doorMaterial = new THREE.MeshPhysicalMaterial({
          color: 0xaec9ff,
          transparent: true,
          opacity: 0.22,
          roughness: 0.1,
          transmission: 0.88,
          thickness: 0.45,
          metalness: 0.02,
        });

        const doorPivot = new THREE.Group();
        doorPivot.position.set(3.65, 2.6, 0.3);
        doorPivot.rotation.y = THREE.MathUtils.degToRad(-18);

        const door = new THREE.Mesh(
          new THREE.BoxGeometry(0.14, 4.4, 5.2),
          doorMaterial,
        );
        door.castShadow = false;
        door.receiveShadow = false;
        doorPivot.add(door);
        addHoverInfo(
          door,
          'Access door swings open for maintenance while keeping bystanders protected.',
        );

        const doorEdges = new THREE.LineSegments(
          new THREE.EdgesGeometry(door.geometry),
          new THREE.LineBasicMaterial({
            color: 0x90b4ff,
            transparent: true,
            opacity: 0.65,
          }),
        );
        door.add(doorEdges);
        shieldGroup.add(doorPivot);

        const latch = new THREE.Mesh(
          new THREE.BoxGeometry(0.12, 0.6, 0.6),
          hingeMaterial,
        );
        latch.position.set(3.9, 2.0, 2.8);
        latch.rotation.y = THREE.MathUtils.degToRad(-18);
        latch.castShadow = true;
        shieldGroup.add(latch);

        const glow = new THREE.PointLight(0x9fbfff, 0.8, 7.0);
        glow.position.set(3.1, 3.8, 2.2);
        shieldGroup.add(glow);

        const label = buildLabel('Polycarbonate Shield', '#d7e5ff');
        label.position.set(0, 4.9, 0.3);
        label.scale.multiplyScalar(0.55);
        shieldGroup.add(label);

        return shieldGroup;
      }

      function createSafeAccessPath() {
        const group = new THREE.Group();
        group.name = 'safe-access-path';

        const pathGeometry = new THREE.PlaneGeometry(3.0, 1.8);
        const pathMaterial = new THREE.MeshStandardMaterial({
          color: 0x66fddf,
          emissive: 0x1b7561,
          emissiveIntensity: 0.5,
          metalness: 0.08,
          roughness: 0.3,
          transparent: true,
          opacity: 0.72,
          side: THREE.DoubleSide,
          depthWrite: false,
        });
        const path = new THREE.Mesh(pathGeometry, pathMaterial);
        path.rotation.x = -Math.PI / 2;
        path.position.set(4.5, 0.025, 0.35);
        path.receiveShadow = false;
        group.add(path);
        addHoverInfo(
          path,
          'Mint-lit safe access path — follow the alternating, pulsing footprints to service the crochet cell without clipping hardware.',
        );
        safeAccessHighlights.push({
          material: pathMaterial,
          baseIntensity: 0.5,
          amplitude: 0.25,
          speed: 1.8,
          baseOpacity: 0.72,
          opacityAmplitude: 0.1,
          phaseOffset: 0,
        });

        const outline = new THREE.LineSegments(
          new THREE.EdgesGeometry(pathGeometry),
          new THREE.LineBasicMaterial({
            color: 0xa9fff0,
            transparent: true,
            opacity: 0.65,
          }),
        );
        outline.rotation.x = -Math.PI / 2;
        outline.position.copy(path.position);
        outline.position.y += 0.002;
        group.add(outline);

        const arrowMaterial = new THREE.MeshStandardMaterial({
          color: 0xc4fff3,
          emissive: 0x2c9c83,
          emissiveIntensity: 0.6,
          metalness: 0.12,
          roughness: 0.25,
        });
        const arrow = new THREE.Mesh(new THREE.ConeGeometry(0.18, 0.46, 32), arrowMaterial);
        arrow.rotation.z = -Math.PI / 2;
        arrow.position.set(3.55, 0.38, 0.35);
        arrow.castShadow = true;
        group.add(arrow);
        safeAccessHighlights.push({
          material: arrowMaterial,
          baseIntensity: 0.6,
          amplitude: 0.25,
          speed: 2.3,
          phaseOffset: Math.PI / 3,
        });

        const footstepGeometry = new THREE.CircleGeometry(0.26, 40);

        function createStepBadge(stepNumber, footSide) {
          const canvas = document.createElement('canvas');
          canvas.width = 256;
          canvas.height = 256;
          const context = canvas.getContext('2d');

          if (context) {
            context.clearRect(0, 0, canvas.width, canvas.height);

            context.save();
            context.translate(canvas.width / 2, canvas.height / 2);
            context.beginPath();
            context.arc(0, 0, canvas.width * 0.42, 0, Math.PI * 2);
            context.fillStyle = 'rgba(12, 37, 32, 0.84)';
            context.fill();
            context.lineWidth = canvas.width * 0.05;
            context.strokeStyle = 'rgba(214, 255, 245, 0.82)';
            context.stroke();
            context.restore();

            context.fillStyle = '#d6fff5';
            context.textAlign = 'center';
            context.textBaseline = 'middle';

            context.font = `${canvas.height * 0.18}px "Segoe UI", sans-serif`;
            context.fillText('STEP', canvas.width / 2, canvas.height * 0.28);

            context.font = `700 ${canvas.height * 0.36}px "Segoe UI", sans-serif`;
            context.fillText(String(stepNumber), canvas.width / 2, canvas.height * 0.55);

            context.font = `${canvas.height * 0.17}px "Segoe UI", sans-serif`;
            context.fillText(footSide.toUpperCase(), canvas.width / 2, canvas.height * 0.78);
          }

          const texture = new THREE.CanvasTexture(canvas);
          texture.colorSpace = THREE.SRGBColorSpace;

          const material = new THREE.MeshStandardMaterial({
            map: texture,
            transparent: true,
            opacity: 0.95,
            metalness: 0.12,
            roughness: 0.45,
            emissive: 0x1e4d3f,
            emissiveIntensity: 0.65,
            side: THREE.DoubleSide,
            depthWrite: false,
          });

          const geometry = new THREE.PlaneGeometry(0.52, 0.52);
          const badge = new THREE.Mesh(geometry, material);
          badge.renderOrder = 5;

          return { badge, material };
        }

        function addFootstep(x, z, rotationDegrees, phaseOffset, stepNumber) {
          const footSide = stepNumber % 2 === 1 ? 'left' : 'right';
          const footprintMaterial = new THREE.MeshStandardMaterial({
            color: 0xdbfff4,
            emissive: 0x2f9270,
            emissiveIntensity: 0.48,
            metalness: 0.08,
            roughness: 0.24,
            transparent: true,
            opacity: 0.86,
            side: THREE.DoubleSide,
            depthWrite: false,
          });
          const footprint = new THREE.Mesh(footstepGeometry, footprintMaterial);
          footprint.rotation.x = -Math.PI / 2;
          footprint.rotation.y = THREE.MathUtils.degToRad(rotationDegrees);
          footprint.position.set(x, 0.03, z);
          footprint.scale.set(1.45, 1.0, 1.15);
          footprint.renderOrder = 3;
          group.add(footprint);
          addHoverInfo(
            footprint,
            `Safe access step ${stepNumber} — position your ${footSide} foot on the mint marker.`,
          );
          safeAccessHighlights.push({
            material: footprintMaterial,
            baseIntensity: 0.48,
            amplitude: 0.32,
            speed: 2.6,
            phaseOffset,
            baseOpacity: 0.86,
            opacityAmplitude: 0.18,
          });

          const toeMaterial = new THREE.MeshStandardMaterial({
            color: 0xf0fff9,
            emissive: 0x42c9a2,
            emissiveIntensity: 0.55,
            metalness: 0.05,
            roughness: 0.22,
            transparent: true,
            opacity: 0.78,
            depthWrite: false,
          });
          const toe = new THREE.Mesh(new THREE.CircleGeometry(0.1, 24), toeMaterial);
          toe.rotation.x = -Math.PI / 2;
          toe.rotation.y = footprint.rotation.y;
          toe.position.set(
            x + Math.cos(footprint.rotation.y) * 0.22,
            0.031,
            z - Math.sin(footprint.rotation.y) * 0.22,
          );
          toe.scale.set(1.25, 1.0, 1.2);
          toe.renderOrder = 4;
          group.add(toe);
          addHoverInfo(
            toe,
            `Safe access step ${stepNumber} — position your ${footSide} foot on the mint marker.`,
          );
          safeAccessHighlights.push({
            material: toeMaterial,
            baseIntensity: 0.55,
            amplitude: 0.25,
            speed: 2.6,
            phaseOffset: phaseOffset + 0.7,
            baseOpacity: 0.78,
            opacityAmplitude: 0.15,
          });

          const { badge, material } = createStepBadge(stepNumber, footSide);
          badge.rotation.x = -Math.PI / 2;
          const forwardOffset = 0.32;
          const radians = THREE.MathUtils.degToRad(rotationDegrees);
          badge.position.set(
            x + Math.cos(radians) * forwardOffset,
            0.055,
            z - Math.sin(radians) * forwardOffset,
          );
          group.add(badge);
          addHoverInfo(
            badge,
            `Safe access step ${stepNumber} signage — follow the numbered badges through the door.`,
          );
          safeAccessHighlights.push({
            material,
            baseIntensity: 0.65,
            amplitude: 0.22,
            speed: 2.2,
            phaseOffset: phaseOffset + 0.35,
            baseOpacity: 0.95,
            opacityAmplitude: 0.05,
            object: badge,
          });
        }

        const stepSequence = [
          { x: 3.85, z: 0.12, rotation: 8, phase: 0.0, step: 1 },
          { x: 4.15, z: 0.58, rotation: 12, phase: 0.45, step: 2 },
          { x: 4.45, z: 0.12, rotation: 8, phase: 0.9, step: 3 },
          { x: 4.75, z: 0.58, rotation: 12, phase: 1.35, step: 4 },
          { x: 5.05, z: 0.12, rotation: 8, phase: 1.8, step: 5 },
          { x: 5.35, z: 0.58, rotation: 12, phase: 2.25, step: 6 },
        ];
        stepSequence.forEach((step) =>
          addFootstep(step.x, step.z, step.rotation, step.phase, step.step),
        );

        const label = buildLabel('Safe Access Path', '#baffec');
        label.position.set(4.6, 0.92, -0.45);
        label.scale.multiplyScalar(0.44);
        group.add(label);

        const guideLight = new THREE.PointLight(0x8affe4, 1.15, 5.5);
        guideLight.position.set(4.25, 0.9, 0.35);
        group.add(guideLight);

        return group;
      }

      function createBeltGuards() {
        const group = new THREE.Group();
        group.name = 'belt-guards';

        const guardMaterial = new THREE.MeshStandardMaterial({
          color: 0x34425a,
          metalness: 0.55,
          roughness: 0.32,
          emissive: 0x141c29,
          emissiveIntensity: 0.45,
        });

        const windowMaterial = new THREE.MeshPhysicalMaterial({
          color: 0x9eb9ff,
          transparent: true,
          opacity: 0.35,
          roughness: 0.12,
          metalness: 0.1,
          transmission: 0.75,
          thickness: 0.3,
        });

        const clipMaterial = new THREE.MeshStandardMaterial({
          color: 0x485673,
          metalness: 0.5,
          roughness: 0.35,
          emissive: 0x1b2333,
          emissiveIntensity: 0.35,
        });

        const guardLength = FRAME_HALF_WIDTH * 2 - 0.5;
        const guardHeight = 0.16;
        const guardDepth = 0.48;
        const guardY = UPPER_RAIL_Y + 0.18;
        const guardOffsetZ = FRAME_HALF_DEPTH - 0.42;

        [-1, 1].forEach((direction, index) => {
          const guard = new THREE.Mesh(
            new THREE.BoxGeometry(guardLength, guardHeight, guardDepth),
            guardMaterial,
          );
          guard.position.set(0, guardY, direction * guardOffsetZ);
          guard.castShadow = true;
          guard.receiveShadow = true;
          group.add(guard);

          if (index === 0) {
            addHoverInfo(
              guard,
              'Snap-on belt guard — shields CoreXY belts from snagging while leaving inspection slots.',
            );
          }

          const inspectionWindow = new THREE.Mesh(
            new THREE.BoxGeometry(
              guardLength * 0.82,
              guardHeight * 0.55,
              guardDepth * 0.55,
            ),
            windowMaterial,
          );
          inspectionWindow.position.set(0, 0.02, 0);
          inspectionWindow.renderOrder = 1;
          guard.add(inspectionWindow);

          const clipPositions = [-guardLength * 0.42, 0, guardLength * 0.42];
          clipPositions.forEach((xPosition) => {
            const clip = new THREE.Mesh(
              new THREE.BoxGeometry(
                guardHeight * 0.85,
                guardHeight * 0.8,
                guardDepth + 0.12,
              ),
              clipMaterial,
            );
            clip.position.set(xPosition, -guardHeight * 0.5, 0);
            clip.castShadow = true;
            clip.receiveShadow = true;
            guard.add(clip);
          });

          const edgeGeometry = new THREE.EdgesGeometry(
            new THREE.BoxGeometry(guardLength, guardHeight, guardDepth),
          );
          const edgeMaterial = new THREE.LineBasicMaterial({
            color: 0xaec6ff,
            transparent: true,
            opacity: 0.55,
          });
          const edges = new THREE.LineSegments(edgeGeometry, edgeMaterial);
          guard.add(edges);
        });

        const crossGuardLength = FRAME_HALF_DEPTH * 2 - 0.9;
        const crossSpacing = FRAME_HALF_WIDTH - 1.2;

        [-1, 1].forEach((direction) => {
          const crossGuard = new THREE.Mesh(
            new THREE.BoxGeometry(guardHeight, guardHeight, crossGuardLength),
            guardMaterial,
          );
          crossGuard.position.set(direction * crossSpacing, guardY, 0.35);
          crossGuard.castShadow = true;
          crossGuard.receiveShadow = true;
          group.add(crossGuard);

          const crossWindow = new THREE.Mesh(
            new THREE.BoxGeometry(
              guardHeight * 0.6,
              guardHeight * 0.5,
              crossGuardLength * 0.6,
            ),
            windowMaterial,
          );
          crossWindow.position.set(0, 0.015, 0);
          crossWindow.renderOrder = 1;
          crossGuard.add(crossWindow);
        });

        const beltLabel = buildLabel('Snap-On Belt Guards', '#c5d6ff');
        beltLabel.position.set(0, guardY + 0.55, 0.9);
        beltLabel.scale.multiplyScalar(0.45);
        group.add(beltLabel);

        const accent = new THREE.PointLight(0x7ea4ff, 0.9, 5.5);
        accent.position.set(0.4, guardY + 0.3, guardOffsetZ);
        group.add(accent);

        return group;
      }

      function createElectronicsBay() {
        const group = new THREE.Group();
        group.name = 'electronics-bay';

        const enclosureMaterial = new THREE.MeshStandardMaterial({
          color: 0x1d2639,
          metalness: 0.48,
          roughness: 0.42,
          emissive: 0x0c1321,
          emissiveIntensity: 0.35,
        });
        const enclosure = new THREE.Mesh(
          new THREE.BoxGeometry(1.8, 0.9, 1.2),
          enclosureMaterial,
        );
        enclosure.position.y = 0.45;
        enclosure.castShadow = true;
        group.add(enclosure);
        addHoverInfo(
          enclosure,
          'Electronics bay — shields the controller, drivers, and airflow ducting.',
          { passthrough: true },
        );

        const accessPanel = new THREE.Mesh(
          new THREE.PlaneGeometry(1.4, 0.6),
          new THREE.MeshStandardMaterial({
            color: 0x253656,
            emissive: 0x37548e,
            emissiveIntensity: 0.55,
            transparent: true,
            opacity: 0.65,
            side: THREE.DoubleSide,
          }),
        );
        accessPanel.position.set(0, 0.5, 0.62);
        group.add(accessPanel);

        const vent = new THREE.Mesh(
          new THREE.BoxGeometry(1.5, 0.08, 0.08),
          new THREE.MeshStandardMaterial({
            color: 0x455b83,
            metalness: 0.52,
            roughness: 0.34,
          }),
        );
        vent.position.set(0, 0.86, 0.56);
        vent.castShadow = true;
        group.add(vent);

        const controller = new THREE.Mesh(
          new THREE.BoxGeometry(1.2, 0.1, 0.68),
          new THREE.MeshStandardMaterial({
            color: 0x1c3d33,
            emissive: 0x0c231d,
            emissiveIntensity: 0.65,
            metalness: 0.32,
            roughness: 0.36,
          }),
        );
        controller.position.set(0, 0.32, 0);
        controller.castShadow = true;
        group.add(controller);
        addHoverInfo(
          controller,
          'Controller stack — SKR Mini and stepper drivers route motion commands.',
        );

        const heatsink = new THREE.Mesh(
          new THREE.BoxGeometry(0.5, 0.16, 0.3),
          new THREE.MeshStandardMaterial({
            color: 0x89a8ff,
            emissive: 0x2b448a,
            emissiveIntensity: 0.7,
            metalness: 0.68,
            roughness: 0.28,
          }),
        );
        heatsink.position.set(-0.32, 0.5, -0.12);
        heatsink.castShadow = true;
        group.add(heatsink);

        const fan = new THREE.Mesh(
          new THREE.CylinderGeometry(0.26, 0.26, 0.12, 32),
          new THREE.MeshStandardMaterial({
            color: 0x121722,
            metalness: 0.42,
            roughness: 0.38,
          }),
        );
        fan.rotation.x = Math.PI / 2;
        fan.position.set(0.54, 0.48, 0);
        fan.castShadow = true;
        group.add(fan);
        addHoverInfo(fan, 'Cooling fan — pulls heat away from the driver stack.');

        const fanGlow = new THREE.PointLight(0x6fd8ff, 1.4, 2.8);
        fanGlow.position.set(0.54, 0.88, 0.1);
        group.add(fanGlow);

        const harness = new THREE.Mesh(
          new THREE.CylinderGeometry(0.05, 0.05, 1.6, 16),
          new THREE.MeshStandardMaterial({
            color: 0x2c3b52,
            metalness: 0.3,
            roughness: 0.4,
            emissive: 0x111a2a,
            emissiveIntensity: 0.4,
          }),
        );
        harness.rotation.z = Math.PI / 2.4;
        harness.position.set(-0.15, 0.18, 0.38);
        harness.castShadow = true;
        group.add(harness);
        addHoverInfo(
          harness,
          'Cable harness — bundles stepper power and sensor leads toward the gantry.',
        );

        const thermistorMaterial = new THREE.MeshStandardMaterial({
          color: 0xffc59d,
          emissive: 0xff884f,
          emissiveIntensity: 0.55,
          metalness: 0.22,
          roughness: 0.32,
          transparent: true,
          opacity: 0.82,
          depthWrite: false,
        });
        const thermistorCurve = new THREE.CatmullRomCurve3([
          new THREE.Vector3(-0.42, 0.28, 0.16),
          new THREE.Vector3(-0.18, 0.3, 0.42),
          new THREE.Vector3(0.12, 0.38, 0.68),
          new THREE.Vector3(0.36, 0.5, 0.86),
        ]);
        const thermistorChannel = new THREE.Mesh(
          new THREE.TubeGeometry(thermistorCurve, 40, 0.025, 16, false),
          thermistorMaterial,
        );
        thermistorChannel.castShadow = false;
        thermistorChannel.receiveShadow = false;
        group.add(thermistorChannel);
        addHoverInfo(
          thermistorChannel,
          'Thermistor channel — reserved wiring path for the future heated bed accessory.',
          { passthrough: true },
        );
        safeAccessHighlights.push({
          material: thermistorMaterial,
          baseIntensity: 0.55,
          amplitude: 0.25,
          speed: 2.1,
          phaseOffset: 0.35,
          baseOpacity: 0.82,
          opacityAmplitude: 0.12,
        });

        const thermistorGlow = new THREE.PointLight(0xffa15f, 0.9, 2.4);
        thermistorGlow.position.set(0.32, 0.78, 0.88);
        group.add(thermistorGlow);

        const thermistorLabel = buildLabel('Thermistor Channel', '#ffd9c2');
        thermistorLabel.position.set(0.28, 0.92, 0.94);
        thermistorLabel.scale.multiplyScalar(0.34);
        group.add(thermistorLabel);

        const statusLed = new THREE.Mesh(
          new THREE.SphereGeometry(0.08, 16, 16),
          new THREE.MeshStandardMaterial({
            color: 0x7dffbe,
            emissive: 0x33d18a,
            emissiveIntensity: 1.0,
            metalness: 0.2,
            roughness: 0.25,
          }),
        );
        statusLed.position.set(-0.68, 0.68, 0.58);
        statusLed.castShadow = true;
        group.add(statusLed);

        const statusLight = new THREE.PointLight(0x66ffc2, 1.2, 2.2);
        statusLight.position.copy(statusLed.position);
        statusLight.position.y += 0.2;
        group.add(statusLight);

        const label = buildLabel('Electronics Bay', '#a9c8ff');
        label.position.set(0, 1.02, 0.62);
        label.scale.multiplyScalar(0.42);
        group.add(label);

        return group;
      }

      function createTensionPostAssembly() {
        const group = new THREE.Group();
        group.name = 'tension-post-assembly';

        const baseMaterial = new THREE.MeshStandardMaterial({
          color: 0x1d2838,
          metalness: 0.48,
          roughness: 0.36,
        });
        const base = new THREE.Mesh(
          new THREE.CylinderGeometry(0.36, 0.4, 0.12, 32),
          baseMaterial,
        );
        base.position.y = 0.06;
        base.castShadow = true;
        base.receiveShadow = true;
        group.add(base);

        const riserMaterial = new THREE.MeshStandardMaterial({
          color: 0xd4e2ff,
          metalness: 0.42,
          roughness: 0.25,
          emissive: 0x1c2741,
          emissiveIntensity: 0.4,
        });
        const riserGeometry = new THREE.CylinderGeometry(0.07, 0.07, 0.9, 32);
        [-0.16, 0.16].forEach((xOffset, index) => {
          const riser = new THREE.Mesh(riserGeometry, riserMaterial);
          riser.position.set(xOffset, 0.48, 0);
          riser.castShadow = true;
          group.add(riser);
          safeAccessHighlights.push({
            material: riserMaterial,
            baseIntensity: 0.4,
            amplitude: 0.15,
            speed: 1.6,
            phaseOffset: index * 1.2,
          });
        });

        const brace = new THREE.Mesh(
          new THREE.CylinderGeometry(0.06, 0.06, 0.38, 24),
          new THREE.MeshStandardMaterial({
            color: 0x7f91b0,
            metalness: 0.55,
            roughness: 0.32,
          }),
        );
        brace.rotation.z = Math.PI / 2;
        brace.position.set(0, 0.88, 0);
        brace.castShadow = true;
        group.add(brace);

        const feltMaterial = new THREE.MeshStandardMaterial({
          color: 0x2c4a3e,
          metalness: 0.15,
          roughness: 0.7,
          emissive: 0x0a1c16,
          emissiveIntensity: 0.5,
        });
        const feltPad = new THREE.Mesh(
          new THREE.CylinderGeometry(0.18, 0.18, 0.04, 32),
          feltMaterial,
        );
        feltPad.position.set(0, 0.92, 0);
        feltPad.castShadow = true;
        group.add(feltPad);
        addHoverInfo(
          feltPad,
          'Felt pads cushion yarn wraps so swaps stay smooth and abrasion-free.',
        );
        safeAccessHighlights.push({
          material: feltMaterial,
          baseIntensity: 0.5,
          amplitude: 0.2,
          speed: 1.8,
          phaseOffset: 0.6,
        });

        const clipMaterial = new THREE.MeshStandardMaterial({
          color: 0xfff0c4,
          metalness: 0.75,
          roughness: 0.18,
          emissive: 0x6d4f20,
          emissiveIntensity: 0.6,
        });
        const clip = new THREE.Mesh(
          new THREE.TorusGeometry(0.24, 0.03, 16, 64, Math.PI * 1.3),
          clipMaterial,
        );
        clip.rotation.x = Math.PI / 2;
        clip.rotation.z = Math.PI / 2;
        clip.position.set(0, 0.94, 0);
        clip.castShadow = true;
        group.add(clip);
        addHoverInfo(
          clip,
          'Spring clip pins yarn against the felt to hold tension during swaps.',
        );
        safeAccessHighlights.push({
          material: clipMaterial,
          baseIntensity: 0.6,
          amplitude: 0.25,
          speed: 2.0,
          phaseOffset: 1.4,
        });

        const guideRingMaterial = new THREE.MeshStandardMaterial({
          color: 0xaff3ff,
          metalness: 0.28,
          roughness: 0.22,
          emissive: 0x1f4f59,
          emissiveIntensity: 0.45,
        });
        const guideRing = new THREE.Mesh(
          new THREE.TorusGeometry(0.14, 0.02, 16, 48),
          guideRingMaterial,
        );
        guideRing.rotation.y = Math.PI / 2;
        guideRing.position.set(0.32, 0.88, 0);
        guideRing.castShadow = true;
        group.add(guideRing);
        addHoverInfo(
          guideRing,
          'Guide ring hands yarn into the PTFE tube without nicking fibers.',
        );
        safeAccessHighlights.push({
          material: guideRingMaterial,
          baseIntensity: 0.45,
          amplitude: 0.2,
          speed: 2.2,
          phaseOffset: 0.4,
        });

        const support = new THREE.Mesh(
          new THREE.BoxGeometry(0.18, 0.22, 0.36),
          new THREE.MeshStandardMaterial({
            color: 0x253241,
            metalness: 0.32,
            roughness: 0.48,
          }),
        );
        support.position.set(0, 0.2, -0.12);
        support.castShadow = true;
        group.add(support);

        const accent = new THREE.PointLight(0xa6fbff, 0.9, 2.8);
        accent.position.set(0.1, 1.15, 0.1);
        group.add(accent);

        const label = buildLabel('Tension Post & PTFE Guide', '#b9fff6');
        label.position.set(0.05, 1.2, 0.34);
        label.scale.multiplyScalar(0.38);
        group.add(label);

        const guideEntry = new THREE.Object3D();
        guideEntry.position.set(-0.3, 0.9, 0);
        group.add(guideEntry);

        const guideExit = new THREE.Object3D();
        guideExit.position.set(0.3, 0.9, 0);
        group.add(guideExit);

        group.userData.guideEntry = guideEntry;
        group.userData.guideExit = guideExit;

        return group;
      }

      function createExtrusionFrame() {
        const frameGroup = new THREE.Group();
        frameGroup.name = 'extrusion-frame';

        const aluminumMaterial = new THREE.MeshStandardMaterial({
          color: 0xa8b4c9,
          metalness: 0.65,
          roughness: 0.28,
          emissive: 0x1c2331,
          emissiveIntensity: 0.25,
        });

        const cornerMaterial = new THREE.MeshStandardMaterial({
          color: 0x2d3a52,
          metalness: 0.45,
          roughness: 0.4,
          emissive: 0x121826,
          emissiveIntensity: 0.55,
        });

        const footMaterial = new THREE.MeshStandardMaterial({
          color: 0x14181f,
          metalness: 0.3,
          roughness: 0.55,
          emissive: 0x050608,
          emissiveIntensity: 0.45,
        });

        const lowerRailY = LOWER_RAIL_Y;
        const upperRailY = UPPER_RAIL_Y;
        const railThickness = RAIL_THICKNESS;
        const frameHalfWidth = FRAME_HALF_WIDTH;
        const frameHalfDepth = FRAME_HALF_DEPTH;

        const longRailGeometry = new THREE.BoxGeometry(frameHalfWidth * 2, railThickness, railThickness);
        const shortRailGeometry = new THREE.BoxGeometry(railThickness, railThickness, frameHalfDepth * 2);

        const rails = [
          { geometry: longRailGeometry, position: new THREE.Vector3(0, lowerRailY, frameHalfDepth) },
          { geometry: longRailGeometry, position: new THREE.Vector3(0, lowerRailY, -frameHalfDepth) },
          { geometry: shortRailGeometry, position: new THREE.Vector3(frameHalfWidth, lowerRailY, 0.3) },
          { geometry: shortRailGeometry, position: new THREE.Vector3(-frameHalfWidth, lowerRailY, 0.3) },
          { geometry: longRailGeometry, position: new THREE.Vector3(0, upperRailY, frameHalfDepth) },
          { geometry: longRailGeometry, position: new THREE.Vector3(0, upperRailY, -frameHalfDepth) },
          { geometry: shortRailGeometry, position: new THREE.Vector3(frameHalfWidth, upperRailY, 0.3) },
          { geometry: shortRailGeometry, position: new THREE.Vector3(-frameHalfWidth, upperRailY, 0.3) },
        ];

        rails.forEach(({ geometry, position }, index) => {
          const rail = new THREE.Mesh(geometry, aluminumMaterial);
          rail.position.copy(position);
          rail.castShadow = true;
          frameGroup.add(rail);

          if (index === 0) {
            addHoverInfo(
              rail,
              'Aluminum extrusion frame — 20×20 mm perimeter with corner cubes and leveling feet.',
            );
          }
        });

        const postHeight = upperRailY - lowerRailY;
        const postGeometry = new THREE.BoxGeometry(railThickness, postHeight, railThickness);
        const postPositions = [
          [frameHalfWidth, (upperRailY + lowerRailY) / 2, frameHalfDepth],
          [-frameHalfWidth, (upperRailY + lowerRailY) / 2, frameHalfDepth],
          [frameHalfWidth, (upperRailY + lowerRailY) / 2, -frameHalfDepth],
          [-frameHalfWidth, (upperRailY + lowerRailY) / 2, -frameHalfDepth],
        ];
        postPositions.forEach(([x, y, z]) => {
          const post = new THREE.Mesh(postGeometry, aluminumMaterial);
          post.position.set(x, y, z);
          post.castShadow = true;
          frameGroup.add(post);
        });

        const cornerGeometry = new THREE.BoxGeometry(0.5, 0.5, 0.5);
        const cornerY = lowerRailY + 0.16;
        postPositions.forEach(([x, , z]) => {
          const cube = new THREE.Mesh(cornerGeometry, cornerMaterial);
          cube.position.set(x, cornerY, z);
          cube.castShadow = true;
          frameGroup.add(cube);
        });

        const footGeometry = new THREE.CylinderGeometry(0.3, 0.34, 0.28, 24);
        const footY = 0.14;
        postPositions.forEach(([x, , z]) => {
          const foot = new THREE.Mesh(footGeometry, footMaterial);
          foot.position.set(x, footY, z);
          foot.castShadow = true;
          frameGroup.add(foot);
          addHoverInfo(foot, 'Leveling foot — printed pad keeps the frame stable on workbenches.');
        });

        const accentLight = new THREE.PointLight(0xb7c9ff, 1.1, 12.0);
        accentLight.position.set(0, upperRailY + 0.5, 0.2);
        frameGroup.add(accentLight);

        const frameLabel = buildLabel('Extrusion Frame', '#dbe8ff');
        frameLabel.position.set(0, upperRailY + 0.6, -frameHalfDepth - 0.2);
        frameLabel.scale.multiplyScalar(0.5);
        frameGroup.add(frameLabel);

        return frameGroup;
      }

      function createV1CAssembly() {
        const group = new THREE.Group();
        group.name = 'v1c-assembly';

        const extrusionFrame = createExtrusionFrame();
        group.add(extrusionFrame);

        const chassisMaterial = new THREE.MeshStandardMaterial({
          color: 0x5a9bff,
          metalness: 0.35,
          roughness: 0.4,
        });
        const chassis = new THREE.Mesh(
          new THREE.BoxGeometry(6, 0.8, 4),
          chassisMaterial,
        );
        chassis.position.y = 0.4;
        chassis.castShadow = true;
        chassis.receiveShadow = true;
        group.add(chassis);
        addHoverInfo(
          chassis,
          'v1c base platform — houses the drive electronics and bed alignment rails.',
        );

        const bedMaterial = new THREE.MeshStandardMaterial({
          color: 0xbfe4ff,
          metalness: 0.2,
          roughness: 0.3,
          transparent: true,
          opacity: 0.9,
          emissive: 0x1b3a4f,
        });
        const bedThickness = 0.25;
        const bed = new THREE.Mesh(new THREE.BoxGeometry(4.8, bedThickness, 3.2), bedMaterial);
        bed.position.set(0, 0.9, 0.2);
        bed.castShadow = true;
        bed.receiveShadow = true;
        group.add(bed);
        addHoverInfo(
          bed,
          'Workpiece support bed: removable build plate with magnetic anchors for swatch staging.',
        );

        const electronicsBay = createElectronicsBay();
        electronicsBay.position.set(-2.1, 0.4, -1.4);
        group.add(electronicsBay);

        const tensionAssembly = createTensionPostAssembly();
        tensionAssembly.position.set(-1.5, 0.92, -1.32);
        group.add(tensionAssembly);

        const bedTopY = bed.position.y + bedThickness / 2;
        const anchorsGroup = new THREE.Group();
        anchorsGroup.name = 'magnetic-anchors';
        const anchorBaseMaterial = new THREE.MeshStandardMaterial({
          color: 0x3f4657,
          metalness: 0.55,
          roughness: 0.32,
        });
        const anchorCapTemplate = new THREE.MeshStandardMaterial({
          color: 0xffe3a4,
          metalness: 0.82,
          roughness: 0.22,
          emissive: 0x8a5a1a,
          emissiveIntensity: 0.45,
        });
        const anchorOffsets = [
          [-1.8, -1.0],
          [1.8, -1.0],
          [-1.8, 1.2],
          [1.8, 1.2],
        ];
        anchorOffsets.forEach(([x, z], index) => {
          const anchorGroup = new THREE.Group();
          anchorGroup.position.set(x, bedTopY + 0.05, z);

          const base = new THREE.Mesh(
            new THREE.CylinderGeometry(0.22, 0.24, 0.08, 32),
            anchorBaseMaterial,
          );
          base.castShadow = true;
          base.receiveShadow = true;
          anchorGroup.add(base);

          const core = new THREE.Mesh(
            new THREE.CylinderGeometry(0.08, 0.08, 0.06, 24),
            new THREE.MeshStandardMaterial({
              color: 0x1b2233,
              metalness: 0.35,
              roughness: 0.45,
            }),
          );
          core.position.y = 0.03;
          core.castShadow = true;
          anchorGroup.add(core);

          const capMaterial = anchorCapTemplate.clone();
          const cap = new THREE.Mesh(
            new THREE.CylinderGeometry(0.14, 0.14, 0.045, 32),
            capMaterial,
          );
          cap.position.y = 0.065;
          cap.castShadow = true;
          anchorGroup.add(cap);
          addHoverInfo(
            cap,
            'Magnetic anchor puck — secures swap-in plates with embedded magnets.',
          );

          const haloMaterial = new THREE.MeshStandardMaterial({
            color: 0xffd27f,
            emissive: 0xffb347,
            emissiveIntensity: 0.5,
            metalness: 0.65,
            roughness: 0.28,
            transparent: true,
            opacity: 0.8,
          });
          const halo = new THREE.Mesh(new THREE.TorusGeometry(0.18, 0.012, 16, 48), haloMaterial);
          halo.rotation.x = Math.PI / 2;
          halo.position.y = 0.028;
          anchorGroup.add(halo);

          const anchorGlow = new THREE.PointLight(0xffdeaa, 0.55, 1.4);
          anchorGlow.position.set(0, 0.2, 0);
          anchorGroup.add(anchorGlow);

          anchorPulseControllers.push({
            capMaterial,
            haloMaterial,
            halo,
            light: anchorGlow,
            baseCapIntensity: capMaterial.emissiveIntensity ?? 0.45,
            capAmplitude: 0.55,
            baseHaloIntensity: haloMaterial.emissiveIntensity ?? 0.5,
            haloAmplitude: 0.65,
            baseHaloOpacity: typeof haloMaterial.opacity === 'number' ? haloMaterial.opacity : 0.8,
            haloOpacityAmplitude: 0.18,
            haloScaleAmplitude: 0.12,
            baseLightIntensity: anchorGlow.intensity,
            lightAmplitude: 0.75,
            phaseOffset: index / anchorOffsets.length,
            speed: 0.22,
          });

          anchorsGroup.add(anchorGroup);
        });

        const anchorsLabel = buildLabel('Magnetic Anchors', '#ffe8bf');
        anchorsLabel.position.set(0, bedTopY + 0.62, 1.5);
        anchorsLabel.scale.multiplyScalar(0.42);
        anchorsGroup.add(anchorsLabel);
        group.add(anchorsGroup);

        const gantryMaterial = new THREE.MeshStandardMaterial({
          color: 0xffc857,
          metalness: 0.2,
          roughness: 0.3,
          emissive: 0x332400,
        });
        const gantry = new THREE.Mesh(new THREE.BoxGeometry(0.6, 4.5, 6.5), gantryMaterial);
        gantry.position.set(0, 2.75, 0.35);
        gantry.castShadow = true;
        group.add(gantry);
        addHoverInfo(
          gantry,
          'Dual-axis gantry lifts the crocheting effector while guiding yarn tension.',
        );

        const zLiftGroup = new THREE.Group();
        zLiftGroup.name = 'z-axis-leadscrew';
        zLiftGroup.position.set(1.45, 0.8, 0.3);

        const zStepperMaterial = new THREE.MeshStandardMaterial({
          color: 0x1c1f2b,
          metalness: 0.55,
          roughness: 0.32,
          emissive: 0x0b0e18,
          emissiveIntensity: 0.35,
        });
        const zStepperHeight = 0.6;
        const zStepper = new THREE.Mesh(
          new THREE.BoxGeometry(0.62, zStepperHeight, 0.62),
          zStepperMaterial,
        );
        zStepper.position.set(0, zStepperHeight / 2, 0);
        zStepper.castShadow = true;
        zStepper.receiveShadow = true;
        zLiftGroup.add(zStepper);
        addHoverInfo(
          zStepper,
          'Compact Z stepper — drives the leadscrew for hook penetration control.',
        );

        const couplerMaterial = new THREE.MeshStandardMaterial({
          color: 0x3c4b6d,
          metalness: 0.7,
          roughness: 0.3,
          emissive: 0x1d2b47,
          emissiveIntensity: 0.4,
        });
        const coupler = new THREE.Mesh(
          new THREE.CylinderGeometry(0.22, 0.22, 0.18, 24),
          couplerMaterial,
        );
        coupler.position.set(0, zStepperHeight + 0.09, 0);
        coupler.castShadow = true;
        coupler.receiveShadow = true;
        zLiftGroup.add(coupler);

        const leadscrewMaterial = new THREE.MeshStandardMaterial({
          color: 0xc7d8ff,
          metalness: 0.85,
          roughness: 0.22,
          emissive: 0x415073,
          emissiveIntensity: 0.35,
        });
        const leadscrewHeight = 3.5;
        const leadscrew = new THREE.Mesh(
          new THREE.CylinderGeometry(0.11, 0.11, leadscrewHeight, 48),
          leadscrewMaterial,
        );
        leadscrew.position.set(0, zStepperHeight + 0.18 + leadscrewHeight / 2, 0);
        leadscrew.castShadow = true;
        leadscrew.receiveShadow = true;
        zLiftGroup.add(leadscrew);
        addHoverInfo(
          leadscrew,
          'Z-axis T8 leadscrew — raises the hook carriage with a 2 mm pitch.',
        );
        safeAccessHighlights.push({
          material: leadscrewMaterial,
          baseIntensity: 0.35,
          amplitude: 0.22,
          speed: 1.8,
          phaseOffset: 0.3,
        });

        const nutMaterial = new THREE.MeshStandardMaterial({
          color: 0xffe0ad,
          metalness: 0.7,
          roughness: 0.28,
          emissive: 0x6a3910,
          emissiveIntensity: 0.5,
        });
        const nut = new THREE.Mesh(new THREE.CylinderGeometry(0.3, 0.3, 0.26, 32), nutMaterial);
        nut.position.set(0, zStepperHeight + 1.74, 0);
        nut.castShadow = true;
        nut.receiveShadow = true;
        zLiftGroup.add(nut);
        addHoverInfo(
          nut,
          'Anti-backlash nut — preloads the Z carriage to suppress wobble.',
        );
        safeAccessHighlights.push({
          material: nutMaterial,
          baseIntensity: 0.55,
          amplitude: 0.28,
          speed: 2.4,
          phaseOffset: 1.1,
        });

        const flexureMaterial = new THREE.MeshStandardMaterial({
          color: 0xffc37a,
          metalness: 0.4,
          roughness: 0.32,
          emissive: 0x703808,
          emissiveIntensity: 0.45,
        });
        const flexureGeometry = new THREE.BoxGeometry(0.08, 0.42, 0.36);
        const flexureOffset = 0.26;
        [-1, 1].forEach((direction) => {
          const flexure = new THREE.Mesh(flexureGeometry, flexureMaterial);
          flexure.position.set(direction * flexureOffset, nut.position.y, 0);
          flexure.castShadow = true;
          flexure.receiveShadow = true;
          zLiftGroup.add(flexure);
        });
        addHoverInfo(
          zLiftGroup,
          'Printed flexures clamp the anti-backlash nut and absorb carriage backlash.',
          { passthrough: true },
        );
        safeAccessHighlights.push({
          material: flexureMaterial,
          baseIntensity: 0.5,
          amplitude: 0.3,
          speed: 2.0,
          phaseOffset: 0.6,
        });

        const zLiftLabel = buildLabel('Z-Axis Leadscrew', '#d8f0ff');
        zLiftLabel.position.set(0, zStepperHeight + leadscrewHeight + 0.7, 0);
        zLiftLabel.scale.multiplyScalar(0.34);
        zLiftGroup.add(zLiftLabel);

        const zLiftGlow = new THREE.PointLight(0xaad6ff, 0.9, 3.2);
        zLiftGlow.position.set(0, nut.position.y + 0.4, 0.2);
        zLiftGroup.add(zLiftGlow);

        group.add(zLiftGroup);

        const beltGuards = createBeltGuards();
        group.add(beltGuards);

        const effectorMaterial = new THREE.MeshStandardMaterial({
          color: 0xff6f91,
          roughness: 0.35,
          metalness: 0.15,
          emissive: 0x401220,
        });
        const effectorGeometry = new THREE.CylinderGeometry(0.45, 0.6, 2.2, 32);
        const effector = new THREE.Mesh(effectorGeometry, effectorMaterial);
        effector.rotation.z = Math.PI / 2;
        effector.position.set(1.8, 2.4, 0.6);
        effector.castShadow = true;
        group.add(effector);
        const effectorGuide = new THREE.Object3D();
        effectorGuide.position.set(0.58, 0.24, 0.28);
        effector.add(effectorGuide);
        effector.userData.guide = effectorGuide;
        addHoverInfo(
          effector,
          'Crochet effector: hooks yarn, executes stitch choreography, and measures tension.',
        );

        const fanGroup = new THREE.Group();
        fanGroup.name = 'cooling-fan-assembly';
        fanGroup.position.set(2.35, 2.7, 0.6);

        const bracketMaterial = new THREE.MeshStandardMaterial({
          color: 0x2f3a55,
          metalness: 0.55,
          roughness: 0.35,
          emissive: 0x101627,
          emissiveIntensity: 0.6,
        });
        const bracket = new THREE.Mesh(new THREE.BoxGeometry(0.22, 0.92, 0.68), bracketMaterial);
        bracket.position.set(-0.18, 0.02, 0.02);
        bracket.castShadow = true;
        bracket.receiveShadow = true;
        fanGroup.add(bracket);

        const strut = new THREE.Mesh(new THREE.BoxGeometry(0.32, 0.18, 0.28), bracketMaterial);
        strut.position.set(-0.36, -0.22, 0.0);
        strut.castShadow = true;
        strut.receiveShadow = true;
        fanGroup.add(strut);

        const housingMaterial = new THREE.MeshStandardMaterial({
          color: 0x445d89,
          metalness: 0.45,
          roughness: 0.28,
          emissive: 0x1b2744,
          emissiveIntensity: 0.55,
        });
        const housing = new THREE.Mesh(new THREE.CylinderGeometry(0.36, 0.36, 0.22, 48), housingMaterial);
        housing.rotation.z = Math.PI / 2;
        housing.position.set(0.1, 0, 0);
        housing.castShadow = true;
        housing.receiveShadow = true;
        fanGroup.add(housing);
        addHoverInfo(
          housing,
          'Cooling fan mount — 20 mm fan keeps the hook actuator cool during long runs.',
        );

        const hub = new THREE.Mesh(
          new THREE.CylinderGeometry(0.09, 0.09, 0.22, 24),
          new THREE.MeshStandardMaterial({
            color: 0xf5f9ff,
            emissive: 0x7fa6ff,
            emissiveIntensity: 0.45,
            metalness: 0.65,
            roughness: 0.18,
          }),
        );
        hub.rotation.z = Math.PI / 2;
        hub.position.set(0.1, 0, 0);
        hub.castShadow = true;
        fanGroup.add(hub);

        const bladesGroup = new THREE.Group();
        bladesGroup.position.set(0.2, 0, 0);
        const bladeMaterial = new THREE.MeshStandardMaterial({
          color: 0xe4ecff,
          emissive: 0x6f8cff,
          emissiveIntensity: 0.4,
          metalness: 0.32,
          roughness: 0.36,
          side: THREE.DoubleSide,
        });
        const bladeGeometry = new THREE.BoxGeometry(0.02, 0.54, 0.16);
        for (let index = 0; index < 3; index += 1) {
          const blade = new THREE.Mesh(bladeGeometry, bladeMaterial);
          blade.rotation.x = (Math.PI / 3) * index;
          blade.castShadow = true;
          bladesGroup.add(blade);
        }
        fanGroup.add(bladesGroup);

        const guardMaterial = new THREE.MeshStandardMaterial({
          color: 0xaec4ff,
          emissive: 0x3246a1,
          emissiveIntensity: 0.4,
          transparent: true,
          opacity: 0.65,
          side: THREE.DoubleSide,
        });
        const guard = new THREE.Mesh(new THREE.TorusGeometry(0.34, 0.01, 16, 64), guardMaterial);
        guard.rotation.z = Math.PI / 2;
        guard.position.set(0.2, 0, 0);
        fanGroup.add(guard);

        const fanGlow = new THREE.PointLight(0x9ec4ff, 0.8, 1.8);
        fanGlow.position.set(0.24, 0.1, 0);
        fanGroup.add(fanGlow);

        const fanLabel = buildLabel('Cooling Fan Mount', '#d7e5ff');
        fanLabel.position.set(0.0, 0.95, 0);
        fanLabel.scale.multiplyScalar(0.42);
        fanGroup.add(fanLabel);

        group.add(fanGroup);

        const spoolMaterial = new THREE.MeshStandardMaterial({
          color: 0xd1d5ff,
          metalness: 0.1,
          roughness: 0.6,
        });
        const spool = new THREE.Mesh(new THREE.CylinderGeometry(0.8, 0.8, 2.8, 32), spoolMaterial);
        spool.position.set(-2.4, 2.1, -1.6);
        spool.rotation.z = Math.PI / 2;
        spool.castShadow = true;
        group.add(spool);
        spoolControllers.push({
          mesh: spool,
          axis: 'x',
          idleSpeed: 0,
          activeSpeed: 1.15,
          linkedToExtrusion: true,
          damping: 6.5,
          currentSpeed: 0,
        });
        const spoolGuide = new THREE.Object3D();
        spoolGuide.position.set(0, 0.6, 0);
        spool.add(spoolGuide);
        spool.userData.guide = spoolGuide;
        addHoverInfo(
          spool,
          'Yarn management module: active tensioning keeps stitches uniform throughout runs.',
        );

        const sensorAssembly = new THREE.Group();
        sensorAssembly.position.set(-1.1, 1.9, -1.9);

        const armMaterial = new THREE.MeshStandardMaterial({
          color: 0x7b8bff,
          metalness: 0.25,
          roughness: 0.35,
          emissive: 0x1c224d,
        });
        const arm = new THREE.Mesh(new THREE.CylinderGeometry(0.08, 0.08, 1.4, 24), armMaterial);
        arm.rotation.z = Math.PI / 2.6;
        arm.position.set(0.2, 0.1, 0);
        arm.castShadow = true;
        sensorAssembly.add(arm);

        const hinge = new THREE.Mesh(
          new THREE.CylinderGeometry(0.14, 0.14, 0.32, 24),
          new THREE.MeshStandardMaterial({
            color: 0x303756,
            metalness: 0.5,
            roughness: 0.2,
          }),
        );
        hinge.rotation.z = Math.PI / 2;
        hinge.position.set(-0.4, -0.05, 0);
        hinge.castShadow = true;
        sensorAssembly.add(hinge);

        const sensorHousing = new THREE.Mesh(
          new THREE.BoxGeometry(0.5, 0.35, 0.6),
          new THREE.MeshStandardMaterial({
            color: 0xffd59d,
            metalness: 0.2,
            roughness: 0.25,
            emissive: 0x3a260a,
          }),
        );
        sensorHousing.position.set(0.6, 0.18, 0);
        sensorHousing.castShadow = true;
        sensorAssembly.add(sensorHousing);
        addHoverInfo(
          sensorHousing,
          'Hall-effect tension sensor: monitors deflection in the yarn path for feedback control.',
        );

        const sensorIndicator = new THREE.PointLight(0xffc98a, 1.4, 3.5);
        sensorIndicator.position.set(0.6, 0.3, 0);
        sensorAssembly.add(sensorIndicator);

        const sensorGuide = new THREE.Object3D();
        sensorGuide.position.set(0.6, 0.24, 0);
        sensorAssembly.add(sensorGuide);
        sensorAssembly.userData.guide = sensorGuide;

        const sensorLabel = buildLabel('Hall-Effect Sensor', '#ffd59d');
        sensorLabel.position.set(0.6, 0.9, 0);
        sensorLabel.scale.multiplyScalar(0.65);
        sensorAssembly.add(sensorLabel);

        group.add(sensorAssembly);

        group.updateWorldMatrix(true, true);

        const spoolPoint = new THREE.Vector3();
        spool.userData.guide.getWorldPosition(spoolPoint);
        const tensionEntryPoint = new THREE.Vector3();
        tensionAssembly.userData.guideEntry.getWorldPosition(tensionEntryPoint);
        const tensionExitPoint = new THREE.Vector3();
        tensionAssembly.userData.guideExit.getWorldPosition(tensionExitPoint);
        const sensorPoint = new THREE.Vector3();
        sensorAssembly.userData.guide.getWorldPosition(sensorPoint);
        const effectorPoint = new THREE.Vector3();
        effector.userData.guide.getWorldPosition(effectorPoint);

        const ptfeCurve = new THREE.CatmullRomCurve3([
          spoolPoint,
          spoolPoint.clone().add(new THREE.Vector3(0.45, 0.12, 0.18)),
          tensionEntryPoint,
          tensionExitPoint,
          sensorPoint.clone().add(new THREE.Vector3(0.18, 0.15, 0.04)),
          sensorPoint,
          effectorPoint.clone().add(new THREE.Vector3(-0.22, 0.1, -0.12)),
          effectorPoint,
        ]);

        const ptfeMaterial = new THREE.MeshPhysicalMaterial({
          color: 0xbdf6ff,
          metalness: 0.05,
          roughness: 0.08,
          transparent: true,
          opacity: 0.5,
          transmission: 0.9,
          thickness: 0.45,
        });
        const ptfeTube = new THREE.Mesh(
          new THREE.TubeGeometry(ptfeCurve, 160, 0.04, 16, false),
          ptfeMaterial,
        );
        ptfeTube.castShadow = false;
        ptfeTube.receiveShadow = false;
        group.add(ptfeTube);
        addHoverInfo(
          ptfeTube,
          'PTFE guide tube — routes yarn from the spool through the sensor and into the hook.',
          { passthrough: true },
        );
        safeAccessHighlights.push({
          material: ptfeMaterial,
          baseOpacity: 0.5,
          opacityAmplitude: 0.12,
          speed: 1.4,
          phaseOffset: 1.1,
        });

        const yarnTextureCanvas = document.createElement('canvas');
        yarnTextureCanvas.width = 256;
        yarnTextureCanvas.height = 16;
        const yarnContext = yarnTextureCanvas.getContext('2d');
        if (yarnContext) {
          yarnContext.fillStyle = '#55261a';
          yarnContext.fillRect(0, 0, yarnTextureCanvas.width, yarnTextureCanvas.height);
          const stripeWidth = yarnTextureCanvas.width / 16;
          for (let index = 0; index < 16; index += 1) {
            const offset = index * stripeWidth;
            const gradient = yarnContext.createLinearGradient(offset, 0, offset + stripeWidth, 0);
            gradient.addColorStop(0.0, '#ffcf94');
            gradient.addColorStop(0.5, '#ff9f4a');
            gradient.addColorStop(1.0, '#ffcf94');
            yarnContext.fillStyle = gradient;
            yarnContext.fillRect(offset, 0, stripeWidth, yarnTextureCanvas.height);
          }
        }
        const yarnTexture = new THREE.CanvasTexture(yarnTextureCanvas);
        yarnTexture.wrapS = THREE.RepeatWrapping;
        yarnTexture.wrapT = THREE.ClampToEdgeWrapping;
        yarnTexture.repeat.set(8, 1);
        yarnTexture.anisotropy = 4;
        yarnTexture.needsUpdate = true;
        const yarnMaterial = new THREE.MeshPhysicalMaterial({
          color: 0xffffff,
          emissive: 0xffb173,
          emissiveIntensity: 0.45,
          metalness: 0.12,
          roughness: 0.3,
          transparent: true,
          opacity: 0.85,
          transmission: 0.3,
          thickness: 0.18,
          map: yarnTexture,
          side: THREE.DoubleSide,
        });
        const yarnTube = new THREE.Mesh(
          new THREE.TubeGeometry(ptfeCurve, 200, 0.02, 24, false),
          yarnMaterial,
        );
        yarnTube.castShadow = false;
        yarnTube.receiveShadow = false;
        group.add(yarnTube);
        addHoverInfo(
          yarnTube,
          'Animated yarn flow — watch feed pulses as the crochet cell draws fiber.',
          { passthrough: true },
        );
        yarnFlowControllers.push({
          texture: yarnTexture,
          speed: 0.35,
          material: yarnMaterial,
          restIntensity: 0.45,
          activeIntensity: 0.9,
          currentIntensity: 0.45,
        });

        const yarnPulseGroup = new THREE.Group();
        yarnPulseGroup.name = 'yarn-flow-pulses';
        group.add(yarnPulseGroup);
        addHoverInfo(
          yarnPulseGroup,
          'Glowing yarn pulses — trace fiber flow along the PTFE guide during planner playback.',
          { passthrough: true },
        );

        const pulseGeometry = new THREE.SphereGeometry(0.06, 16, 16);
        const pulseCount = 3;
        for (let index = 0; index < pulseCount; index += 1) {
          const pulseMaterial = new THREE.MeshStandardMaterial({
            color: 0xffd6a3,
            emissive: 0xff8c2f,
            emissiveIntensity: 0.18,
            metalness: 0.18,
            roughness: 0.32,
            transparent: true,
            opacity: 0.35,
          });
          const pulse = new THREE.Mesh(pulseGeometry, pulseMaterial);
          pulse.castShadow = false;
          pulse.receiveShadow = false;
          yarnPulseGroup.add(pulse);
          yarnPulseControllers.push({
            mesh: pulse,
            material: pulseMaterial,
            curve: ptfeCurve,
            offset: index / pulseCount,
            activeSpeed: 0.18 + index * 0.015,
            idleSpeed: 0.045 + index * 0.01,
            restIntensity: 0.18,
            activeIntensity: 0.85,
            restOpacity: 0.25,
            activeOpacity: 0.9,
            currentIntensity: 0.18,
            point: new THREE.Vector3(),
          });
        }

        const yarnBeadGroup = new THREE.Group();
        yarnBeadGroup.name = 'yarn-flow-beads';
        group.add(yarnBeadGroup);
        addHoverInfo(
          yarnBeadGroup,
          'Glowing bead queue — ignites when yarn feed steps run to spotlight flow direction.',
          { passthrough: true },
        );

        const beadGeometry = new THREE.SphereGeometry(0.045, 18, 18);
        const beadCount = 3;
        const baseSpeed = 0.36;
        const speedStep = 0.045;
        for (let index = 0; index < beadCount; index += 1) {
          const beadMaterial = new THREE.MeshStandardMaterial({
            color: 0xfff7d6,
            emissive: 0xffc763,
            emissiveIntensity: 0,
            metalness: 0.22,
            roughness: 0.28,
            transparent: true,
            opacity: 0,
            depthWrite: false,
          });
          const bead = new THREE.Mesh(beadGeometry, beadMaterial);
          bead.castShadow = false;
          bead.receiveShadow = false;
          yarnBeadGroup.add(bead);
          yarnBeadControllers.push({
            mesh: bead,
            material: beadMaterial,
            curve: ptfeCurve,
            travel: index / beadCount,
            activeSpeed: baseSpeed + index * speedStep,
            idleSpeed: 0.06,
            restIntensity: 0,
            activeIntensity: 1.4,
            restOpacity: 0,
            activeOpacity: 0.95,
            currentIntensity: 0,
            currentOpacity: 0,
            point: new THREE.Vector3(),
          });
        }

        const displayLabel = buildLabel('v1c – Crochet Robot', '#8ab4ff');
        displayLabel.position.set(0, 4.3, 0);
        group.add(displayLabel);

        const bedLabel = buildLabel('Workpiece Support Bed', '#b6f0ff');
        bedLabel.position.set(0, 1.6, -1.6);
        bedLabel.scale.multiplyScalar(0.85);
        group.add(bedLabel);

        const safetyShield = createSafetyShield();
        group.add(safetyShield);

        const safeAccessPath = createSafeAccessPath();
        group.add(safeAccessPath);

        function createEmergencyStop() {
          const emergencyGroup = new THREE.Group();
          emergencyGroup.position.set(2.2, 0.6, 1.35);

          const base = new THREE.Mesh(
            new THREE.CylinderGeometry(0.55, 0.55, 0.16, 48),
            new THREE.MeshStandardMaterial({
              color: 0x15161f,
              metalness: 0.5,
              roughness: 0.2,
            }),
          );
          base.castShadow = true;
          emergencyGroup.add(base);

          const button = new THREE.Mesh(
            new THREE.CylinderGeometry(0.45, 0.5, 0.28, 48),
            new THREE.MeshStandardMaterial({
              color: 0xff4d4f,
              emissive: 0x5f0608,
              emissiveIntensity: 0.8,
              metalness: 0.2,
              roughness: 0.35,
            }),
          );
          button.position.y = 0.21;
          button.castShadow = true;
          emergencyGroup.add(button);
          addHoverInfo(
            button,
            'Emergency stop switch — instantly cuts power to the v1c motion system.',
          );

          const halo = new THREE.Mesh(
            new THREE.TorusGeometry(0.52, 0.05, 16, 64),
            new THREE.MeshStandardMaterial({
              color: 0xff8083,
              emissive: 0x701010,
              emissiveIntensity: 0.7,
              metalness: 0.35,
              roughness: 0.15,
              transparent: true,
              opacity: 0.85,
            }),
          );
          halo.rotation.x = Math.PI / 2;
          halo.position.y = 0.08;
          emergencyGroup.add(halo);

          const indicator = new THREE.PointLight(0xff494c, 2.3, 4.2);
          indicator.position.y = 0.45;
          emergencyGroup.add(indicator);

          const label = buildLabel('Safety Interlock', '#ffb3b3');
          label.position.set(0, 0.95, 0);
          emergencyGroup.add(label);

          return emergencyGroup;
        }

        function createEndStop(position, axisLabel) {
          const group = new THREE.Group();
          group.position.copy(position);
          group.name = `end-stop-${axisLabel.toLowerCase()}`;

          const housing = new THREE.Mesh(
            new THREE.BoxGeometry(0.35, 0.5, 0.35),
            new THREE.MeshStandardMaterial({
              color: 0xffc285,
              metalness: 0.4,
              roughness: 0.25,
              emissive: 0x462501,
              emissiveIntensity: 0.55,
            }),
          );
          housing.castShadow = true;
          group.add(housing);
          addHoverInfo(
            housing,
            `${axisLabel}-axis end stop — trips firmware limits before overtravel can occur.`,
          );

          const indicatorMaterial = new THREE.MeshStandardMaterial({
            color: 0xfff1c6,
            emissive: 0xffb347,
            emissiveIntensity: 0.85,
            metalness: 0.25,
            roughness: 0.3,
            transparent: true,
            opacity: 0.92,
          });
          const indicator = new THREE.Mesh(
            new THREE.SphereGeometry(0.18, 24, 24),
            indicatorMaterial,
          );
          indicator.position.set(0, 0.44, 0);
          indicator.castShadow = true;
          group.add(indicator);

          const axisPhaseOffset =
            axisLabel === 'X' ? 0 : axisLabel === 'Y' ? Math.PI * 0.4 : Math.PI * 0.8;
          safeAccessHighlights.push({
            tag: `end-stop-${axisLabel.toLowerCase()}-indicator`,
            material: indicatorMaterial,
            baseIntensity: 0.85,
            amplitude: 0.55,
            speed: 3.1,
            phaseOffset: axisPhaseOffset,
            baseOpacity: 0.92,
            opacityAmplitude: 0.06,
          });

          const haloMaterial = new THREE.MeshBasicMaterial({
            color: 0xffe6aa,
            transparent: true,
            opacity: 0.52,
            side: THREE.DoubleSide,
            depthWrite: false,
          });
          const halo = new THREE.Mesh(new THREE.RingGeometry(0.26, 0.36, 40), haloMaterial);
          halo.rotation.x = Math.PI / 2;
          halo.position.set(0, 0.14, 0);
          halo.renderOrder = 6;
          group.add(halo);
          safeAccessHighlights.push({
            tag: `end-stop-${axisLabel.toLowerCase()}-halo`,
            material: haloMaterial,
            baseOpacity: 0.52,
            opacityAmplitude: 0.28,
            speed: 2.6,
            phaseOffset: axisPhaseOffset + 0.9,
          });

          const glowLight = new THREE.PointLight(0xffdd9c, 1.6, 3.4);
          glowLight.position.set(0, 0.6, 0);
          group.add(glowLight);

          const glowStem = new THREE.Mesh(
            new THREE.CylinderGeometry(0.06, 0.06, 0.3, 16),
            new THREE.MeshStandardMaterial({
              color: 0xffd492,
              emissive: 0x7a3f02,
              emissiveIntensity: 0.55,
              metalness: 0.3,
              roughness: 0.35,
            }),
          );
          glowStem.position.set(0, 0.28, 0);
          glowStem.castShadow = true;
          group.add(glowStem);

          return group;
        }

        const emergencyStop = createEmergencyStop();
        group.add(emergencyStop);

        const endStops = [
          createEndStop(new THREE.Vector3(3.1, 2.1, 1.1), 'X'),
          createEndStop(new THREE.Vector3(-2.2, 3.6, -2.6), 'Y'),
          createEndStop(new THREE.Vector3(-1.0, 0.95, -1.4), 'Z'),
        ];
        endStops.forEach((stop) => group.add(stop));

        return group;
      }

      function createPedestalCluster(options) {
        const {
          name,
          roadmap,
          hoverText,
          position,
          accentColor,
          hoverColor,
          selectionScale = 0.54,
          selectionHeight = 0.24,
          buildDisplay,
          displayOffset = 0,
        } = options;

        const group = new THREE.Group();
        group.position.copy(position);
        group.userData.name = name;
        group.userData.roadmap = roadmap;
        group.userData.selectionScale = selectionScale;
        group.userData.selectionHeight = selectionHeight;

        const base = new THREE.Mesh(
          new THREE.CylinderGeometry(1.5, 1.8, 0.4, 48),
          new THREE.MeshStandardMaterial({
            color: 0x191c2a,
            roughness: 0.8,
            metalness: 0.15,
          }),
        );
        base.castShadow = true;
        base.receiveShadow = true;
        group.add(base);

        const column = new THREE.Mesh(
          new THREE.CylinderGeometry(0.55, 0.75, 1.3, 48),
          new THREE.MeshStandardMaterial({
            color: accentColor,
            emissive: new THREE.Color(accentColor).multiplyScalar(0.35),
            metalness: 0.25,
            roughness: 0.45,
          }),
        );
        column.position.y = 0.85;
        column.castShadow = true;
        group.add(column);

        const platform = new THREE.Mesh(
          new THREE.CylinderGeometry(1.1, 1.1, 0.22, 48),
          new THREE.MeshStandardMaterial({
            color: hoverColor,
            emissive: new THREE.Color(hoverColor).multiplyScalar(0.25),
            metalness: 0.35,
            roughness: 0.3,
          }),
        );
        platform.position.y = 1.48;
        platform.castShadow = true;
        platform.name = `${name.toLowerCase().replace(/\s+/g, '-')}-pedestal`;
        group.add(platform);
        addHoverInfo(platform, hoverText);

        const glow = new THREE.PointLight(accentColor, 1.2, 8.0);
        glow.position.y = 1.7;
        group.add(glow);

        const halo = new THREE.Mesh(
          new THREE.TorusGeometry(1.05, 0.04, 16, 96),
          new THREE.MeshStandardMaterial({
            color: accentColor,
            emissive: new THREE.Color(accentColor).multiplyScalar(0.5),
            emissiveIntensity: 0.6,
            transparent: true,
            opacity: 0.8,
          }),
        );
        halo.rotation.x = Math.PI / 2;
        halo.position.y = 1.62;
        group.add(halo);

        const label = buildLabel(name, '#f5f9ff');
        label.position.set(0, 2.25, 0);
        label.scale.multiplyScalar(0.6);
        group.add(label);

        if (typeof buildDisplay === 'function') {
          const display = buildDisplay();
          if (display) {
            const platformTop = 1.48 + 0.11;
            display.position.y += platformTop + displayOffset;
            group.add(display);
          }
        }

        return group;
      }

      function createTensionLabDisplay() {
        const group = new THREE.Group();
        group.name = 'tension-lab-display';

        const bench = new THREE.Mesh(
          new THREE.BoxGeometry(1.9, 0.12, 1.1),
          new THREE.MeshStandardMaterial({
            color: 0x1a2f3a,
            metalness: 0.35,
            roughness: 0.4,
          }),
        );
        bench.position.y = 0.18;
        bench.castShadow = true;
        bench.receiveShadow = true;
        group.add(bench);
        addHoverInfo(
          bench,
          'Calibration bench — stages load cells and fixture rails for yarn testing.',
        );

        const rail = new THREE.Mesh(
          new THREE.BoxGeometry(1.6, 0.08, 0.14),
          new THREE.MeshStandardMaterial({
            color: 0x0f1f28,
            metalness: 0.3,
            roughness: 0.35,
          }),
        );
        rail.position.set(-0.2, 0.32, -0.04);
        rail.castShadow = true;
        group.add(rail);

        const spoolRig = new THREE.Group();
        spoolRig.position.set(0.38, 0.36, 0.02);

        const spoolCore = new THREE.Mesh(
          new THREE.CylinderGeometry(0.12, 0.12, 0.92, 24),
          new THREE.MeshStandardMaterial({
            color: 0x324451,
            metalness: 0.55,
            roughness: 0.28,
          }),
        );
        spoolCore.rotation.z = Math.PI / 2;
        spoolCore.castShadow = true;
        spoolRig.add(spoolCore);

        const spool = new THREE.Mesh(
          new THREE.CylinderGeometry(0.42, 0.42, 0.8, 48),
          new THREE.MeshStandardMaterial({
            color: 0xffe3a1,
            emissive: 0x94763a,
            emissiveIntensity: 0.35,
            roughness: 0.45,
          }),
        );
        spool.rotation.z = Math.PI / 2;
        spool.castShadow = true;
        spoolRig.add(spool);
        spoolControllers.push({
          mesh: spool,
          axis: 'x',
          idleSpeed: 0.35,
          activeSpeed: 0.65,
          linkedToExtrusion: false,
        });
        addHoverInfo(
          spool,
          'Tension spool rig — calibrates hall-effect sensors before they reach production cells.',
        );

        group.add(spoolRig);

        const carriage = new THREE.Mesh(
          new THREE.BoxGeometry(0.34, 0.26, 0.86),
          new THREE.MeshStandardMaterial({
            color: 0x1c4f5c,
            metalness: 0.3,
            roughness: 0.32,
          }),
        );
        carriage.position.set(-0.62, 0.42, -0.05);
        carriage.castShadow = true;
        group.add(carriage);
        addHoverInfo(
          carriage,
          'Sensor carriage — slides along the rail to align load cells with the yarn path.',
        );

        const sensorTower = new THREE.Mesh(
          new THREE.CylinderGeometry(0.12, 0.12, 0.62, 32),
          new THREE.MeshStandardMaterial({
            color: 0x7df0ff,
            emissive: 0x1b6d7d,
            emissiveIntensity: 0.6,
            metalness: 0.4,
            roughness: 0.25,
          }),
        );
        sensorTower.position.set(-0.62, 0.74, 0.24);
        sensorTower.castShadow = true;
        group.add(sensorTower);

        const gaugeDisplay = new THREE.Mesh(
          new THREE.BoxGeometry(0.34, 0.24, 0.18),
          new THREE.MeshStandardMaterial({
            color: 0x0d1c28,
            emissive: 0x163b4d,
            emissiveIntensity: 0.55,
            metalness: 0.28,
            roughness: 0.32,
          }),
        );
        gaugeDisplay.position.set(-0.62, 0.82, 0.52);
        gaugeDisplay.castShadow = true;
        group.add(gaugeDisplay);
        addHoverInfo(
          gaugeDisplay,
          'Live tension telemetry — maps hall sensor readings to grams for planner feedback.',
        );

        const indicator = new THREE.PointLight(0x7df0ff, 1.4, 4.0);
        indicator.position.set(-0.62, 1.18, 0.52);
        group.add(indicator);

        const servoBracket = new THREE.Mesh(
          new THREE.BoxGeometry(0.22, 0.18, 0.46),
          new THREE.MeshStandardMaterial({
            color: 0x243640,
            metalness: 0.42,
            roughness: 0.32,
            emissive: 0x0f1d24,
            emissiveIntensity: 0.35,
          }),
        );
        servoBracket.position.set(0.84, 0.32, -0.28);
        servoBracket.castShadow = true;
        group.add(servoBracket);

        const servoBodyMaterial = new THREE.MeshStandardMaterial({
          color: 0x1a2f3a,
          metalness: 0.5,
          roughness: 0.3,
          emissive: 0x0b1a22,
          emissiveIntensity: 0.45,
        });
        const servoBody = new THREE.Mesh(
          new THREE.BoxGeometry(0.32, 0.26, 0.26),
          servoBodyMaterial,
        );
        servoBody.position.set(0.92, 0.44, -0.28);
        servoBody.castShadow = true;
        group.add(servoBody);
        addHoverInfo(
          servoBody,
          'Micro-servo tension adjuster — trims yarn feed with programmable pulls.',
        );
        safeAccessHighlights.push({
          material: servoBodyMaterial,
          baseIntensity: 0.45,
          amplitude: 0.22,
          speed: 2.1,
          phaseOffset: 0.6,
        });

        const servoPivot = new THREE.Group();
        servoPivot.position.set(0.92, 0.5, -0.28);
        group.add(servoPivot);

        const servoHornMaterial = new THREE.MeshStandardMaterial({
          color: 0xfff1c6,
          metalness: 0.48,
          roughness: 0.22,
          emissive: 0x7a5b1f,
          emissiveIntensity: 0.55,
        });
        const servoHorn = new THREE.Mesh(
          new THREE.CylinderGeometry(0.06, 0.06, 0.24, 24),
          servoHornMaterial,
        );
        servoHorn.rotation.z = Math.PI / 2;
        servoHorn.position.set(0.12, 0, 0);
        servoHorn.castShadow = true;
        servoPivot.add(servoHorn);
        safeAccessHighlights.push({
          material: servoHornMaterial,
          baseIntensity: 0.55,
          amplitude: 0.25,
          speed: 2.4,
          phaseOffset: 0.8,
        });

        const linkageDirection = new THREE.Vector3(-0.24, 0, 0.2);
        const linkageLength = linkageDirection.length();
        const linkageMaterial = new THREE.MeshStandardMaterial({
          color: 0xc7d6ff,
          metalness: 0.55,
          roughness: 0.28,
          emissive: 0x2c3d73,
          emissiveIntensity: 0.45,
        });
        const linkage = new THREE.Mesh(
          new THREE.CylinderGeometry(0.018, 0.018, linkageLength, 16),
          linkageMaterial,
        );
        const linkageQuaternion = new THREE.Quaternion().setFromUnitVectors(
          new THREE.Vector3(0, 1, 0),
          linkageDirection.clone().normalize(),
        );
        linkage.quaternion.copy(linkageQuaternion);
        linkage.position.copy(linkageDirection.clone().multiplyScalar(0.5));
        linkage.castShadow = true;
        servoPivot.add(linkage);

        const servoRestAngle = THREE.MathUtils.degToRad(-10);
        const servoActiveAngle = THREE.MathUtils.degToRad(12);
        servoPivot.rotation.y = servoRestAngle;
        servoActuatorControllers.push({
          pivot: servoPivot,
          restAngle: servoRestAngle,
          activeAngle: servoActiveAngle,
          damping: 6.5,
        });

        const servoIndicatorMaterial = new THREE.MeshStandardMaterial({
          color: 0xfff4c9,
          emissive: 0xffb347,
          emissiveIntensity: 0.25,
          metalness: 0.25,
          roughness: 0.28,
          transparent: true,
          opacity: 0.35,
        });
        const servoIndicator = new THREE.Mesh(
          new THREE.SphereGeometry(0.06, 18, 18),
          servoIndicatorMaterial,
        );
        servoIndicator.position.set(0.86, 0.6, -0.42);
        servoIndicator.castShadow = true;
        group.add(servoIndicator);
        servoSignalControllers.push({
          material: servoIndicatorMaterial,
          restIntensity: 0.25,
          activeIntensity: 1.2,
          restOpacity: 0.35,
          activeOpacity: 0.9,
          damping: 5.5,
        });

        const servoLight = new THREE.PointLight(0xffd89c, 0.9, 3.2);
        servoLight.position.set(0.82, 0.92, -0.28);
        group.add(servoLight);

        const servoLabel = buildLabel('Servo Tensioner Prototype', '#ccfff0');
        servoLabel.position.set(0.92, 0.96, -0.32);
        servoLabel.scale.multiplyScalar(0.34);
        group.add(servoLabel);

        return group;
      }

      function createMaterialPrepDisplay() {
        const group = new THREE.Group();
        group.name = 'material-prep-display';

        const table = new THREE.Mesh(
          new THREE.BoxGeometry(2.1, 0.14, 1.2),
          new THREE.MeshStandardMaterial({
            color: 0x1f2d24,
            metalness: 0.32,
            roughness: 0.48,
          }),
        );
        table.position.y = 0.18;
        table.castShadow = true;
        table.receiveShadow = true;
        group.add(table);
        addHoverInfo(
          table,
          'Material prep bench — stages yarn cones and QA tools before automation.',
        );

        const legGeometry = new THREE.BoxGeometry(0.16, 0.42, 0.16);
        const legMaterial = new THREE.MeshStandardMaterial({
          color: 0x16251b,
          metalness: 0.28,
          roughness: 0.42,
        });
        [
          [-0.92, 0.0, -0.5],
          [0.92, 0.0, -0.5],
          [-0.92, 0.0, 0.5],
          [0.92, 0.0, 0.5],
        ].forEach(([x, y, z]) => {
          const leg = new THREE.Mesh(legGeometry, legMaterial);
          leg.position.set(x, y, z);
          leg.castShadow = true;
          group.add(leg);
        });

        const coneTree = new THREE.Mesh(
          new THREE.CylinderGeometry(0.18, 0.18, 0.92, 24),
          new THREE.MeshStandardMaterial({
            color: 0x2a3f30,
            metalness: 0.33,
            roughness: 0.36,
            emissive: 0x102216,
            emissiveIntensity: 0.4,
          }),
        );
        coneTree.position.set(-0.62, 0.64, 0.1);
        coneTree.castShadow = true;
        group.add(coneTree);

        const coneColors = [0xffe1a1, 0xffc4d0, 0xb8ecff];
        coneColors.forEach((color, index) => {
          const cone = new THREE.Mesh(
            new THREE.CylinderGeometry(0.34, 0.22, 0.46, 32),
            new THREE.MeshStandardMaterial({
              color,
              emissive: new THREE.Color(color).multiplyScalar(0.2),
              emissiveIntensity: 0.35,
              roughness: 0.38,
            }),
          );
          cone.rotation.z = Math.PI / 2;
          cone.position.set(-0.62, 0.48 + index * 0.24, 0.1);
          cone.castShadow = true;
          group.add(cone);
        });
        addHoverInfo(
          coneTree,
          'Cone tree — organizes dyed yarn sets with quick-grab color tags.',
        );

        const prepBins = new THREE.Group();
        prepBins.position.set(0.58, 0.36, -0.32);
        group.add(prepBins);

        const binGeometry = new THREE.BoxGeometry(0.46, 0.26, 0.46);
        const binColors = [0x325444, 0x3e6150, 0x274236];
        binColors.forEach((color, index) => {
          const bin = new THREE.Mesh(
            binGeometry,
            new THREE.MeshStandardMaterial({
              color,
              metalness: 0.18,
              roughness: 0.4,
              emissive: new THREE.Color(color).multiplyScalar(0.18),
            }),
          );
          bin.position.set(index * 0.52 - 0.52, 0, 0);
          bin.castShadow = true;
          prepBins.add(bin);
        });
        addHoverInfo(
          prepBins,
          'Prep bins — stage bobbins, winding tools, and pre-measured skeins.',
        );

        const scaleBase = new THREE.Mesh(
          new THREE.BoxGeometry(0.5, 0.08, 0.34),
          new THREE.MeshStandardMaterial({
            color: 0x1f1d2d,
            metalness: 0.4,
            roughness: 0.32,
          }),
        );
        scaleBase.position.set(0.38, 0.32, 0.42);
        scaleBase.castShadow = true;
        group.add(scaleBase);

        const scaleDeck = new THREE.Mesh(
          new THREE.BoxGeometry(0.46, 0.04, 0.3),
          new THREE.MeshStandardMaterial({
            color: 0x6b76ff,
            emissive: 0x2c3080,
            emissiveIntensity: 0.6,
            roughness: 0.28,
          }),
        );
        scaleDeck.position.set(0.38, 0.38, 0.42);
        scaleDeck.castShadow = true;
        group.add(scaleDeck);
        addHoverInfo(
          scaleDeck,
          'Inspection scale — verifies yarn weight and cone swaps before runs.',
        );

        const checklist = new THREE.Mesh(
          new THREE.PlaneGeometry(0.42, 0.58),
          new THREE.MeshStandardMaterial({
            color: 0xc5f1d6,
            emissive: 0x4a8d65,
            emissiveIntensity: 0.5,
            transparent: true,
            opacity: 0.8,
            side: THREE.DoubleSide,
          }),
        );
        checklist.position.set(0.1, 0.72, -0.46);
        checklist.rotation.y = -Math.PI / 6;
        checklist.castShadow = true;
        group.add(checklist);
        addHoverInfo(
          checklist,
          'Run cards — log dye lots, spool counts, and prep checks for traceability.',
        );

        const prepLabel = buildLabel('Prep & QA', '#d4ffe5');
        prepLabel.position.set(0.0, 1.0, 0.0);
        prepLabel.scale.multiplyScalar(0.4);
        group.add(prepLabel);

        const workLight = new THREE.PointLight(0x82ffb2, 1.1, 4.8);
        workLight.position.set(-0.6, 1.4, 0.1);
        group.add(workLight);

        return group;
      }

      function createPatternStudioDisplay() {
        const group = new THREE.Group();
        group.name = 'pattern-studio-display';

        const desk = new THREE.Mesh(
          new THREE.BoxGeometry(1.9, 0.12, 1.1),
          new THREE.MeshStandardMaterial({
            color: 0x2d1f24,
            metalness: 0.38,
            roughness: 0.45,
          }),
        );
        desk.position.y = 0.2;
        desk.castShadow = true;
        desk.receiveShadow = true;
        group.add(desk);

        const legGeometry = new THREE.BoxGeometry(0.12, 0.42, 0.12);
        const legMaterial = new THREE.MeshStandardMaterial({
          color: 0x1b1318,
          metalness: 0.35,
          roughness: 0.4,
        });
        [
          [-0.78, 0.01, -0.46],
          [0.78, 0.01, -0.46],
          [-0.78, 0.01, 0.46],
          [0.78, 0.01, 0.46],
        ].forEach(([x, y, z]) => {
          const leg = new THREE.Mesh(legGeometry, legMaterial);
          leg.position.set(x, y, z);
          leg.castShadow = true;
          group.add(leg);
        });

        const monitorGeometry = new THREE.BoxGeometry(0.08, 0.64, 0.92);
        const monitorMaterial = new THREE.MeshStandardMaterial({
          color: 0x111527,
          emissive: 0x3d4eff,
          emissiveIntensity: 0.68,
          metalness: 0.25,
          roughness: 0.24,
        });
        const leftMonitor = new THREE.Mesh(monitorGeometry, monitorMaterial);
        leftMonitor.position.set(-0.45, 0.6, -0.08);
        leftMonitor.rotation.y = 0.18;
        leftMonitor.castShadow = true;
        group.add(leftMonitor);
        addHoverInfo(
          leftMonitor,
          'Planner console — previews pattern_cli exports with motion overlays.',
        );

        const rightMonitor = leftMonitor.clone();
        rightMonitor.position.set(0.2, 0.6, -0.08);
        rightMonitor.rotation.y = -0.12;
        group.add(rightMonitor);

        const keyboard = new THREE.Mesh(
          new THREE.BoxGeometry(0.62, 0.05, 0.26),
          new THREE.MeshStandardMaterial({
            color: 0x37262d,
            metalness: 0.28,
            roughness: 0.45,
          }),
        );
        keyboard.position.set(-0.1, 0.28, 0.18);
        keyboard.castShadow = true;
        group.add(keyboard);

        const holoBase = new THREE.Mesh(
          new THREE.CylinderGeometry(0.36, 0.36, 0.04, 48),
          new THREE.MeshStandardMaterial({
            color: 0x3a2d52,
            metalness: 0.3,
            roughness: 0.35,
          }),
        );
        holoBase.position.set(0.58, 0.28, 0.3);
        holoBase.castShadow = true;
        group.add(holoBase);

        const holoEmitter = new THREE.Mesh(
          new THREE.CylinderGeometry(0.1, 0.3, 0.5, 32, 1, true),
          new THREE.MeshStandardMaterial({
            color: 0x8c7dff,
            emissive: 0x4a3aff,
            emissiveIntensity: 0.7,
            transparent: true,
            opacity: 0.7,
            side: THREE.DoubleSide,
          }),
        );
        holoEmitter.position.set(0.58, 0.58, 0.3);
        holoEmitter.castShadow = true;
        group.add(holoEmitter);
        addHoverInfo(
          holoEmitter,
          'Holographic planner table — replays pattern_cli --format planner exports for dry runs.',
        );

        const planGrid = new THREE.Mesh(
          new THREE.PlaneGeometry(0.72, 0.52),
          new THREE.MeshStandardMaterial({
            color: 0x90a4ff,
            emissive: 0x5367ff,
            emissiveIntensity: 0.75,
            transparent: true,
            opacity: 0.78,
            side: THREE.DoubleSide,
          }),
        );
        planGrid.position.set(0.58, 0.78, 0.3);
        planGrid.rotation.y = Math.PI / 6;
        group.add(planGrid);
        patternPreviewContainer = planGrid;

        applyPatternPlannerEvents(patternPlannerEvents, { resetOverlay: false });

        addHoverInfo(
          planGrid,
          'Planner hologram — loops a base chain row captured from pattern_cli --format planner.',
          { passthrough: true },
        );

        const holoLight = new THREE.PointLight(0x8c7dff, 1.3, 4.5);
        holoLight.position.set(0.58, 1.2, 0.3);
        group.add(holoLight);

        return group;
      }

      function createV1KResearchDisplay() {
        const group = new THREE.Group();
        group.name = 'v1k-research-display';

        const deck = new THREE.Mesh(
          new THREE.BoxGeometry(2.2, 0.14, 1.4),
          new THREE.MeshStandardMaterial({
            color: 0x1a1c2d,
            metalness: 0.32,
            roughness: 0.5,
          }),
        );
        deck.position.y = 0.2;
        deck.castShadow = true;
        deck.receiveShadow = true;
        group.add(deck);
        addHoverInfo(
          deck,
          'Research deck — stages knitting-bed prototypes for future automation trials.',
        );

        const railMaterial = new THREE.MeshStandardMaterial({
          color: 0x8ea3ff,
          emissive: 0x39477d,
          emissiveIntensity: 0.55,
          metalness: 0.42,
          roughness: 0.28,
        });
        const railGeometry = new THREE.BoxGeometry(0.14, 0.16, 1.26);
        [-0.55, 0.55].forEach((x) => {
          const rail = new THREE.Mesh(railGeometry, railMaterial);
          rail.position.set(x, 0.38, 0.0);
          rail.castShadow = true;
          group.add(rail);
        });

        const bed = new THREE.Mesh(
          new THREE.BoxGeometry(1.9, 0.08, 0.52),
          new THREE.MeshStandardMaterial({
            color: 0xe4e6ff,
            emissive: 0x4d5aff,
            emissiveIntensity: 0.28,
            metalness: 0.18,
            roughness: 0.24,
          }),
        );
        bed.position.set(0, 0.42, 0.0);
        bed.castShadow = true;
        group.add(bed);
        addHoverInfo(
          bed,
          'Needle bed prototype — validates carriage spacing for the knitting platform.',
        );

        const carriage = new THREE.Mesh(
          new THREE.BoxGeometry(0.54, 0.24, 0.74),
          new THREE.MeshStandardMaterial({
            color: 0xff9fb7,
            emissive: 0x6c2440,
            emissiveIntensity: 0.48,
            metalness: 0.3,
            roughness: 0.32,
          }),
        );
        carriage.position.set(0.18, 0.62, 0.0);
        carriage.castShadow = true;
        group.add(carriage);
        addHoverInfo(
          carriage,
          'Carriage sled — hosts interchangeable toolheads and yarn cutters for v1k.',
        );

        const needleGroup = new THREE.Group();
        needleGroup.position.set(0.18, 0.75, 0.0);
        const needleGeometry = new THREE.CylinderGeometry(0.018, 0.018, 0.46, 10);
        const needleMaterial = new THREE.MeshStandardMaterial({
          color: 0xf5f7ff,
          emissive: 0x9097ff,
          emissiveIntensity: 0.35,
          metalness: 0.4,
          roughness: 0.2,
        });
        [-0.24, 0, 0.24].forEach((offset) => {
          const needle = new THREE.Mesh(needleGeometry, needleMaterial);
          needle.rotation.x = Math.PI / 2;
          needle.position.set(offset, 0, 0.0);
          needle.castShadow = true;
          needleGroup.add(needle);
        });
        group.add(needleGroup);

        const consoleBase = new THREE.Mesh(
          new THREE.BoxGeometry(0.9, 0.12, 0.54),
          new THREE.MeshStandardMaterial({
            color: 0x26273d,
            metalness: 0.36,
            roughness: 0.38,
          }),
        );
        consoleBase.position.set(-0.82, 0.28, 0.46);
        consoleBase.castShadow = true;
        group.add(consoleBase);

        const consoleScreen = new THREE.Mesh(
          new THREE.BoxGeometry(0.08, 0.48, 0.58),
          new THREE.MeshStandardMaterial({
            color: 0x101425,
            emissive: 0x3a7bff,
            emissiveIntensity: 0.65,
            metalness: 0.28,
            roughness: 0.28,
          }),
        );
        consoleScreen.position.set(-1.16, 0.66, 0.46);
        consoleScreen.rotation.y = Math.PI / 3.5;
        consoleScreen.castShadow = true;
        group.add(consoleScreen);
        addHoverInfo(
          consoleScreen,
          'Control console — compares crochet motion plans with upcoming knitting paths.',
        );

        const spoolTower = new THREE.Mesh(
          new THREE.CylinderGeometry(0.16, 0.16, 0.9, 24),
          new THREE.MeshStandardMaterial({
            color: 0x34374f,
            metalness: 0.42,
            roughness: 0.34,
          }),
        );
        spoolTower.position.set(0.98, 0.62, 0.52);
        spoolTower.castShadow = true;
        group.add(spoolTower);

        const spool = new THREE.Mesh(
          new THREE.CylinderGeometry(0.42, 0.32, 0.72, 40),
          new THREE.MeshStandardMaterial({
            color: 0xffe6a8,
            emissive: 0x947f3d,
            emissiveIntensity: 0.32,
            roughness: 0.4,
          }),
        );
        spool.rotation.z = Math.PI / 2;
        spool.position.set(0.98, 0.62, 0.52);
        spool.castShadow = true;
        group.add(spool);
        spoolControllers.push({
          mesh: spool,
          axis: 'x',
          idleSpeed: 0.28,
          activeSpeed: 0.45,
          linkedToExtrusion: false,
        });
        addHoverInfo(
          spool,
          'Yarn staging spindle — feeds prototype fibers into the knitting carriage.',
        );

        const telemetryPod = new THREE.Mesh(
          new THREE.CylinderGeometry(0.18, 0.24, 0.46, 32),
          new THREE.MeshStandardMaterial({
            color: 0x8cf0ff,
            emissive: 0x2e8896,
            emissiveIntensity: 0.75,
            transparent: true,
            opacity: 0.82,
          }),
        );
        telemetryPod.position.set(-0.15, 0.58, -0.58);
        telemetryPod.castShadow = true;
        group.add(telemetryPod);
        addHoverInfo(
          telemetryPod,
          'Telemetry pod — logs tension and carriage loads during knitting experiments.',
        );

        const workLight = new THREE.PointLight(0xc0a9ff, 1.5, 5.5);
        workLight.position.set(0.2, 1.3, 0.1);
        group.add(workLight);

        const label = buildLabel('Knitting Research', '#f4e9ff');
        label.position.set(0, 1.1, -0.56);
        label.scale.multiplyScalar(0.42);
        group.add(label);

        return group;
      }

      function populateProductLines() {
        const dais = new THREE.Mesh(
          new THREE.CylinderGeometry(4.2, 4.6, 0.6, 72),
          new THREE.MeshStandardMaterial({
            color: 0x151726,
            roughness: 0.85,
            metalness: 0.2,
          }),
        );
        dais.position.y = 0.3;
        dais.receiveShadow = true;
        dais.castShadow = true;

        const v1cCluster = new THREE.Group();
        v1cCluster.add(dais);
        const v1cAssembly = createV1CAssembly();
        v1cCluster.add(v1cAssembly);
        v1cCluster.userData.name = 'v1c Crochet Cell';
        v1cCluster.userData.roadmap =
          'Launch-ready crochet automation cell with emergency stop, gantry, and tension lab.';
        v1cCluster.userData.selectionScale = 1.0;
        v1cCluster.userData.selectionHeight = 0.32;
        scene.add(v1cCluster);
        productClusters.push(v1cCluster);
        addHoverInfo(
          dais,
          'Central robotics cell — houses the v1c crochet robot and its safety perimeter.',
        );

        const daisGlow = new THREE.PointLight(0x7fa8ff, 1.6, 26.0);
        daisGlow.position.set(0, 4.8, 0);
        v1cCluster.add(daisGlow);

        const clusterDefinitions = [
          {
            name: 'Tension Lab',
            roadmap:
              'Calibrates hall sensors, measures yarn pull force, and tunes servo-driven feed loops.',
            hoverText:
              'Tension lab pedestal — stage load cells and spool fixtures before gantry trials.',
            position: new THREE.Vector3(-6.8, 0, -3.5),
            accentColor: 0x7df0ff,
            hoverColor: 0x21404f,
            buildDisplay: createTensionLabDisplay,
          },
          {
            name: 'Material Prep Pod',
            roadmap:
              'Preps yarn cones, QA scales, and dye lots before the crochet cell loads them.',
            hoverText:
              'Material prep pedestal — organize cones, prep bins, and traceability run cards.',
            position: new THREE.Vector3(-6.4, 0, 3.5),
            accentColor: 0x82ffb2,
            hoverColor: 0x1a3525,
            buildDisplay: createMaterialPrepDisplay,
          },
          {
            name: 'Pattern Studio',
            roadmap:
              'Interactive planner hub translating pattern_cli exports into operator-ready motion previews.',
            hoverText:
              'Pattern studio pedestal — review planner exports and prep automation scripts.',
            position: new THREE.Vector3(7.1, 0, -2.6),
            accentColor: 0xffc47d,
            hoverColor: 0x47331e,
            buildDisplay: createPatternStudioDisplay,
          },
          {
            name: 'v1k Research Rig',
            roadmap:
              'Future knitting-focused platform inheriting motion control and safety architecture.',
            hoverText:
              'v1k research pedestal — staging area for the knitting-focused successor platform.',
            position: new THREE.Vector3(0, 0, 7.2),
            accentColor: 0xc0a9ff,
            hoverColor: 0x3a2d52,
            buildDisplay: createV1KResearchDisplay,
            displayOffset: 0.04,
          },
        ];

        clusterDefinitions.forEach((definition) => {
          const cluster = createPedestalCluster(definition);
          scene.add(cluster);
          productClusters.push(cluster);
        });
      }

      populateProductLines();
      loadPlannerPreviewFromSource();

      function updateRoadmapPanel(title, description) {
        roadmapTitleElement.textContent = title;
        roadmapDescriptionElement.textContent = description;
      }

      function selectCluster(cluster) {
        if (!cluster) {
          activeCluster = null;
          selectionRingGroup.visible = false;
          updateRoadmapPanel(
            'Assembly Roadmap',
            'Select a product cluster to learn how it advances the automation journey.',
          );
          desiredCameraTarget.copy(defaultCameraTarget);
          desiredCameraPosition.copy(defaultCameraPosition);
          return;
        }

        if (activeCluster === cluster) {
          return;
        }

        activeCluster = cluster;
        selectionRingGroup.visible = true;
        const targetScale = cluster.userData.selectionScale ?? 1;
        selectionRingGroup.scale.setScalar(targetScale);
        const targetHeight = cluster.userData.selectionHeight ?? selectionRingHeight;
        selectionRingGroup.position.set(
          cluster.position.x,
          targetHeight,
          cluster.position.z,
        );
        if (selectionSweep) {
          selectionSweep.rotation.y = 0;
        }
        updateRoadmapPanel(cluster.userData.name, cluster.userData.roadmap);

        cluster.getWorldPosition(clusterFocusPosition);
        const baseFocusHeight = cluster.userData.selectionHeight ?? selectionRingHeight;
        const focusHeight = baseFocusHeight + 0.8;
        desiredCameraTarget.set(
          clusterFocusPosition.x,
          clusterFocusPosition.y + focusHeight,
          clusterFocusPosition.z,
        );

        cameraOffsetVector.copy(camera.position).sub(currentCameraTarget);
        let offsetLength = cameraOffsetVector.length();
        if (!Number.isFinite(offsetLength) || offsetLength < 1e-3) {
          cameraOffsetVector.copy(defaultCameraOffset);
          offsetLength = cameraOffsetVector.length();
        }
        if (offsetLength < minCameraRadius) {
          cameraOffsetVector.setLength(minCameraRadius);
        } else if (offsetLength > maxCameraRadius) {
          cameraOffsetVector.setLength(maxCameraRadius);
        }
        candidateCameraPosition.copy(desiredCameraTarget).add(cameraOffsetVector);
        candidateCameraPosition.y = Math.max(
          candidateCameraPosition.y,
          desiredCameraTarget.y + 3,
        );
        desiredCameraPosition.copy(candidateCameraPosition);
      }

      if (productClusters.length > 0) {
        selectCluster(productClusters[0]);
      }

      function setPointerFromEvent(event) {
        const bounds = renderer.domElement.getBoundingClientRect();
        pointer.x = ((event.clientX - bounds.left) / bounds.width) * 2 - 1;
        pointer.y = -((event.clientY - bounds.top) / bounds.height) * 2 + 1;
      }

      function findClusterFromObject(object) {
        let current = object;
        while (current) {
          if (current.userData && current.userData.roadmap) {
            return current;
          }
          current = current.parent;
        }
        return null;
      }

      const clock = new THREE.Clock();

      function animate() {
        const delta = clock.getDelta();
        const elapsed = clock.elapsedTime;
        scene.traverse((object) => {
          if (object.name === 'v1c-assembly') {
            object.rotation.y = Math.sin(elapsed * 0.15) * 0.15;
          }
        });
        safeAccessHighlights.forEach((highlight) => {
          const {
            material,
            baseIntensity = 0,
            amplitude = 0,
            speed = 1,
            phaseOffset = 0,
            baseOpacity,
            opacityAmplitude = 0,
            visibleOnly = false,
            object = null,
          } = highlight;
          if (!material) {
            return;
          }
          const isActive = !visibleOnly || (object ? object.visible : true);
          const intensityBase = isActive ? baseIntensity : 0;
          const intensityAmplitude = isActive ? amplitude : 0;
          if (typeof material.emissiveIntensity === 'number') {
            const emissivePulse =
              intensityBase + Math.sin(elapsed * speed + phaseOffset) * intensityAmplitude;
            material.emissiveIntensity = Math.max(0, emissivePulse);
          }
          if (
            typeof baseOpacity === 'number' &&
            typeof material.opacity === 'number' &&
            material.transparent
          ) {
            const opacityBase = isActive ? baseOpacity : 0;
            const opacityAmp = isActive ? opacityAmplitude : 0;
            const opacityPulse =
              opacityBase + Math.sin(elapsed * speed + phaseOffset) * opacityAmp;
            material.opacity = THREE.MathUtils.clamp(opacityPulse, 0, 1);
          }
        });
        anchorPulseControllers.forEach((controller) => {
          const {
            capMaterial,
            haloMaterial,
            halo,
            light,
            baseCapIntensity = 0,
            capAmplitude = 0,
            baseHaloIntensity = 0,
            haloAmplitude = 0,
            baseHaloOpacity,
            haloOpacityAmplitude = 0,
            haloScaleAmplitude = 0,
            baseLightIntensity = 0,
            lightAmplitude = 0,
            phaseOffset = 0,
            speed = 0.22,
          } = controller;

          const angle = (elapsed * speed + phaseOffset) * Math.PI * 2;
          const normalized = 0.5 + 0.5 * Math.sin(angle);
          const emphasis = normalized * normalized;

          if (capMaterial && typeof capMaterial.emissiveIntensity === 'number') {
            capMaterial.emissiveIntensity = Math.max(
              0,
              baseCapIntensity + capAmplitude * emphasis,
            );
          }

          if (haloMaterial && typeof haloMaterial.emissiveIntensity === 'number') {
            haloMaterial.emissiveIntensity = Math.max(
              0,
              baseHaloIntensity + haloAmplitude * emphasis,
            );

            if (typeof baseHaloOpacity === 'number' && haloMaterial.transparent) {
              const opacityPulse = THREE.MathUtils.clamp(
                baseHaloOpacity + haloOpacityAmplitude * (emphasis - 0.5),
                0,
                1,
              );
              haloMaterial.opacity = opacityPulse;
            }
          }

          if (halo) {
            const scale = 1 + haloScaleAmplitude * emphasis;
            halo.scale.setScalar(scale);
          }

          if (light) {
            light.intensity = baseLightIntensity + lightAmplitude * emphasis;
          }
        });
        yarnFlowControllers.forEach((controller) => {
          if (!controller.texture || !controller.material) {
            return;
          }
          controller.texture.offset.x = (controller.texture.offset.x + delta * controller.speed) % 1;
          const target = yarnExtrusionActive
            ? controller.activeIntensity
            : controller.restIntensity;
          controller.currentIntensity = THREE.MathUtils.damp(
            controller.currentIntensity,
            target,
            4.0,
            delta,
          );
          controller.material.emissiveIntensity = controller.currentIntensity;
        });
        yarnPulseControllers.forEach((controller) => {
          const {
            mesh,
            material,
            curve,
            activeSpeed = 0.18,
            idleSpeed = 0.05,
            offset = 0,
            restIntensity = 0.2,
            activeIntensity = 0.8,
            restOpacity = 0.3,
            activeOpacity = 0.9,
            point,
          } = controller;
          if (!mesh || !material || !curve) {
            return;
          }

          const speed = yarnExtrusionActive ? activeSpeed : idleSpeed;
          const travel = (offset + elapsed * speed) % 1;
          if (point) {
            curve.getPointAt(travel, point);
            mesh.position.copy(point);
          } else {
            const position = curve.getPointAt(travel);
            mesh.position.copy(position);
          }

          const target = yarnExtrusionActive ? activeIntensity : restIntensity;
          controller.currentIntensity = THREE.MathUtils.damp(
            controller.currentIntensity ?? restIntensity,
            target,
            4.5,
            delta,
          );
          material.emissiveIntensity = controller.currentIntensity;

          const intensitySpan = Math.max(activeIntensity - restIntensity, 1e-5);
          const normalized = THREE.MathUtils.clamp(
            (controller.currentIntensity - restIntensity) / intensitySpan,
            0,
            1,
          );
          material.opacity = THREE.MathUtils.lerp(restOpacity, activeOpacity, normalized);
        });
        yarnBeadControllers.forEach((controller) => {
          const {
            mesh,
            material,
            curve,
            activeSpeed = 0.36,
            idleSpeed = 0.05,
            restIntensity = 0,
            activeIntensity = 1.2,
            restOpacity = 0,
            activeOpacity = 0.9,
            point,
          } = controller;
          if (!mesh || !material || !curve) {
            return;
          }

          const speed = yarnExtrusionActive ? activeSpeed : idleSpeed;
          const currentTravel = typeof controller.travel === 'number' ? controller.travel : 0;
          const updatedTravel = (currentTravel + delta * speed) % 1;
          controller.travel = updatedTravel;

          if (point) {
            curve.getPointAt(updatedTravel, point);
            mesh.position.copy(point);
          } else {
            const position = curve.getPointAt(updatedTravel);
            mesh.position.copy(position);
          }

          const targetIntensity = yarnExtrusionActive ? activeIntensity : restIntensity;
          controller.currentIntensity = THREE.MathUtils.damp(
            controller.currentIntensity ?? restIntensity,
            targetIntensity,
            6.0,
            delta,
          );
          material.emissiveIntensity = controller.currentIntensity;

          const targetOpacity = yarnExtrusionActive ? activeOpacity : restOpacity;
          controller.currentOpacity = THREE.MathUtils.damp(
            controller.currentOpacity ?? restOpacity,
            targetOpacity,
            6.0,
            delta,
          );
          material.opacity = controller.currentOpacity;
          mesh.visible = material.opacity > 0.02;
        });
        spoolControllers.forEach((controller) => {
          const {
            mesh,
            axis = 'x',
            idleSpeed = 0,
            activeSpeed = idleSpeed,
            linkedToExtrusion = false,
            direction = 1,
            damping = 6.0,
          } = controller;
          if (!mesh) {
            return;
          }
          const isActive = linkedToExtrusion ? yarnExtrusionActive : true;
          const targetSpeed = isActive ? activeSpeed : idleSpeed;
          const currentSpeed = THREE.MathUtils.damp(
            controller.currentSpeed ?? 0,
            targetSpeed,
            damping,
            delta,
          );
          controller.currentSpeed = currentSpeed;
          if (currentSpeed === 0) {
            return;
          }
          const rotationDelta = delta * currentSpeed * direction;
          if (axis === 'y') {
            mesh.rotation.y += rotationDelta;
          } else if (axis === 'z') {
            mesh.rotation.z += rotationDelta;
          } else {
            mesh.rotateX(rotationDelta);
          }
        });
        servoActuatorControllers.forEach((controller) => {
          const { pivot, restAngle = 0, activeAngle = 0, damping = 6.0 } = controller;
          if (!pivot) {
            return;
          }
          const targetAngle = yarnExtrusionActive ? activeAngle : restAngle;
          const currentAngle = THREE.MathUtils.damp(
            controller.currentAngle ?? pivot.rotation.y,
            targetAngle,
            damping,
            delta,
          );
          controller.currentAngle = currentAngle;
          pivot.rotation.y = currentAngle;
        });
        servoSignalControllers.forEach((controller) => {
          const {
            material,
            restIntensity = 0.3,
            activeIntensity = 1.0,
            restOpacity = controller.restOpacity ?? material?.opacity ?? 1,
            activeOpacity = controller.activeOpacity ?? controller.restOpacity ?? material?.opacity ?? 1,
            damping = 5.0,
          } = controller;
          if (!material) {
            return;
          }
          const targetIntensity = yarnExtrusionActive ? activeIntensity : restIntensity;
          controller.currentIntensity = THREE.MathUtils.damp(
            controller.currentIntensity ?? targetIntensity,
            targetIntensity,
            damping,
            delta,
          );
          material.emissiveIntensity = controller.currentIntensity;

          if (typeof material.opacity === 'number') {
            const targetOpacity = yarnExtrusionActive ? activeOpacity : restOpacity;
            controller.currentOpacity = THREE.MathUtils.damp(
              controller.currentOpacity ?? targetOpacity,
              targetOpacity,
              damping,
              delta,
            );
            material.opacity = controller.currentOpacity;
            material.transparent = true;
          }
        });
        if (selectionRingGroup.visible && selectionSweep) {
          selectionSweep.rotation.y =
            (selectionSweep.rotation.y + delta * selectionSweepSpeed) % (Math.PI * 2);
        }
        updatePatternPreview(elapsed);

        if (!userIsControllingCamera) {
          currentCameraTarget.x = THREE.MathUtils.damp(
            currentCameraTarget.x,
            desiredCameraTarget.x,
            cameraMoveDamping,
            delta,
          );
          currentCameraTarget.y = THREE.MathUtils.damp(
            currentCameraTarget.y,
            desiredCameraTarget.y,
            cameraMoveDamping,
            delta,
          );
          currentCameraTarget.z = THREE.MathUtils.damp(
            currentCameraTarget.z,
            desiredCameraTarget.z,
            cameraMoveDamping,
            delta,
          );

          camera.position.x = THREE.MathUtils.damp(
            camera.position.x,
            desiredCameraPosition.x,
            cameraMoveDamping,
            delta,
          );
          camera.position.y = THREE.MathUtils.damp(
            camera.position.y,
            desiredCameraPosition.y,
            cameraMoveDamping,
            delta,
          );
          camera.position.z = THREE.MathUtils.damp(
            camera.position.z,
            desiredCameraPosition.z,
            cameraMoveDamping,
            delta,
          );

          controls.target.copy(currentCameraTarget);
        } else {
          currentCameraTarget.copy(controls.target);
        }

        controls.update();
        renderer.render(scene, camera);
      }

      renderer.setAnimationLoop(animate);

      function updateStatus(message) {
        statusElement.textContent = message;
      }

      function onPointerMove(event) {
        setPointerFromEvent(event);

        raycaster.setFromCamera(pointer, camera);
        const intersects = raycaster.intersectObjects(interactiveMeshes, false);
        if (intersects.length > 0) {
          const target =
            intersects.find((hit) => !hit.object.userData.hoverPassthrough) || intersects[0];
          updateStatus(target.object.userData.hoverText || '');
        } else {
          updateStatus('Ready for the next Wove product line…');
        }
      }

      window.addEventListener('pointermove', onPointerMove);

      function onPointerDown(event) {
        setPointerFromEvent(event);

        raycaster.setFromCamera(pointer, camera);
        const intersects = raycaster.intersectObjects(scene.children, true);
        if (intersects.length === 0) {
          return;
        }

        const targetHit = intersects.find((entry) => findClusterFromObject(entry.object));
        if (!targetHit) {
          return;
        }

        const cluster = findClusterFromObject(targetHit.object);
        if (cluster) {
          selectCluster(cluster);
        }
      }

      window.addEventListener('pointerdown', onPointerDown);

      window.addEventListener('resize', () => {
        camera.aspect = window.innerWidth / window.innerHeight;
        camera.updateProjectionMatrix();
        renderer.setSize(window.innerWidth, window.innerHeight);
      });

      updateStatus('Ready for the next Wove product line…');
    </script>
  </body>
</html><|MERGE_RESOLUTION|>--- conflicted
+++ resolved
@@ -429,14 +429,8 @@
       const yarnPulseControllers = [];
       const yarnBeadControllers = [];
       const spoolControllers = [];
-<<<<<<< HEAD
-      const clusterFocusPosition = new THREE.Vector3();
-      const cameraOffsetVector = new THREE.Vector3();
-      const candidateCameraPosition = new THREE.Vector3();
-=======
       const servoActuatorControllers = [];
       const servoSignalControllers = [];
->>>>>>> 0bee11bb
       let yarnExtrusionActive = false;
       let patternPlannerEvents = [];
       let patternPreviewGroup = null;
