--- conflicted
+++ resolved
@@ -203,7 +203,6 @@
       const safeAccessHighlights = [];
       let activeCluster = null;
       const selectionRingHeight = 0.06;
-<<<<<<< HEAD
       const patternPreviewSource = 'assets/base_chain_row.planner.json';
       const fallbackPatternPlannerEvents = [
         { comment: 'use millimeters', x: 0.0, y: 0.0, z: 4.0, extrusion: 0.0 },
@@ -230,16 +229,11 @@
         { comment: 'single stitch 1 of 1: advance', x: 4.5, y: 12.0, z: 4.0, extrusion: 2.1 },
       ];
       Object.freeze(fallbackPatternPlannerEvents);
-      let patternPlannerEvents = [];
-      let patternPreviewGroup = null;
-      let patternPreviewContainer = null;
-=======
       const yarnFlowControllers = [];
       let yarnExtrusionActive = false;
       let patternPlannerEvents = [];
       let patternPreviewGroup = null;
-      let patternPreviewAnchor = null;
->>>>>>> 0f05db67
+      let patternPreviewContainer = null;
       const patternPreviewDurationSeconds = 14;
       let lastPatternStepIndex = -1;
       let lastPatternProgress = -1;
@@ -2820,15 +2814,15 @@
         planGrid.position.set(0.58, 0.78, 0.3);
         planGrid.rotation.y = Math.PI / 6;
         group.add(planGrid);
-<<<<<<< HEAD
         patternPreviewContainer = planGrid;
-        applyPatternPlannerEvents(patternPlannerEvents, { resetOverlay: false });
-=======
-        patternPreviewAnchor = new THREE.Group();
+
+        const patternPreviewAnchor = new THREE.Group();
         patternPreviewAnchor.position.set(0, 0, 0.01);
         planGrid.add(patternPreviewAnchor);
+
+        applyPatternPlannerEvents(patternPlannerEvents, { resetOverlay: false });
         rebuildPatternPreview();
->>>>>>> 0f05db67
+
         addHoverInfo(
           planGrid,
           'Planner hologram — loops a base chain row captured from pattern_cli --format planner.',
@@ -3113,11 +3107,8 @@
       }
 
       populateProductLines();
-<<<<<<< HEAD
       loadPlannerPreviewFromSource();
-=======
       loadPatternPreviewData();
->>>>>>> 0f05db67
 
       function updateRoadmapPanel(title, description) {
         roadmapTitleElement.textContent = title;
