--- conflicted
+++ resolved
@@ -89,25 +89,8 @@
     assert selection_sweep_copy in html
 
 
-<<<<<<< HEAD
-def test_source_spool_rest_state_when_idle() -> None:
-    """Ensure the supply spool stops rotating whenever extrusion pauses."""
-
-    html = VIEWER_HTML.read_text(encoding="utf-8")
-    position = html.find("linkedToExtrusion: true")
-    assert position != -1
-
-    block_start = html.rfind("spoolControllers.push({", 0, position)
-    assert block_start != -1
-    block_end = html.find("});", position)
-    assert block_end != -1
-
-    config_block = html[block_start:block_end]
-    assert re.search(r"idleSpeed:\s*0(?:\.0+)?", config_block)
-=======
 def test_viewer_uses_trio_of_yarn_pulses() -> None:
     """The yarn pulse animation should emit three glowing beads."""
 
     html = VIEWER_HTML.read_text(encoding="utf-8")
-    assert "const pulseCount = 3" in html
->>>>>>> 383d56dd
+    assert "const pulseCount = 3" in html