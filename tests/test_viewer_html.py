--- conflicted
+++ resolved
@@ -37,46 +37,11 @@
         assert snippet in viewer_html
 
 
-<<<<<<< HEAD
 def test_viewer_includes_safety_shield() -> None:
     """Ensure the viewer documents the polycarbonate safety enclosure."""
-=======
-def test_viewer_highlights_lab_and_studio_details() -> None:
-    """Check that the viewer narrates the new lab and studio displays."""
->>>>>>> a2981175
 
     viewer_html = (
         Path(__file__).resolve().parents[1] / "viewer" / "index.html"
     ).read_text(encoding="utf-8")
 
-<<<<<<< HEAD
-    assert "Polycarbonate Shield" in viewer_html
-=======
-    # fmt: off
-    expected_snippets = (
-        (
-            "Calibration bench — stages load cells and fixture rails for yarn "
-            "testing."
-        ),
-        (
-            "Tension lab pedestal — stage load cells and spool "
-            "fixtures before gantry trials."
-        ),
-        (
-            "Tension spool rig — calibrates hall-effect sensors before "
-            "they reach production cells."
-        ),
-        (
-            "Planner console — previews pattern_cli exports with motion "
-            "overlays."
-        ),
-        (
-            "Holographic planner table — projects stitch simulations for "
-            "operator dry runs."
-        ),
-    )
-    # fmt: on
-
-    for snippet in expected_snippets:
-        assert snippet in viewer_html
->>>>>>> a2981175
+    assert "Polycarbonate Shield" in viewer_html